--- conflicted
+++ resolved
@@ -17,11 +17,7 @@
 defi-wallet-core-proto = { version = "0.1", default-features = false, path = "../proto" }
 # NOTE: add `features = ["legacy"]` if non-EIP-1559 network support is required
 ethers = { version = "0.6" }
-<<<<<<< HEAD
-cosmrs = "0.4.1"
-=======
 cosmrs = "0.4"
->>>>>>> 40efc028
 prost = "0.9"
 # NOTE: crate `bip39` cannot work with latest crate `rand` (0.8.0)
 # FIXME: https://github.com/rust-bitcoin/rust-bip39/issues/14
