[package]
name = "defi-wallet-core-common"
version = "0.2.1"
edition = "2021"
rust-version = "1.57"

[lib]
crate-type = ["cdylib", "staticlib", "rlib"]

[features]
default = []
# This feature is used to dynamically load ABI contracts. It seems to be
# error-prone and less security for the end user.
abi-contract = []
login = ["siwe"]
uniffi-binding = ["abi-contract", "uniffi", "uniffi_build", "uniffi_macros"]
qr-code = ["abi-contract", "rustc-hex"]

[dependencies]
anyhow = "1"
base64 = "0.13"
bech32 = "0.9"
bip39 = "1"
<<<<<<< HEAD
cosmrs = "0.9"
eyre = "0.6"
ethers = { version = "0.17", features = ["rustls"] }
ethers-contract = { version = "0.17", features = ["abigen"] }
ibc = { version = "0.18", default-features = false }
ibc-proto = { version = "0.20", default-features = false }
=======
cosmrs = "0.8"
eyre = "0.6"
ethers = { version = "0.17", features = ["rustls", "abigen"] }
ibc = { version = "0.17", default-features = false }
ibc-proto = { version = "0.19", default-features = false }
>>>>>>> 2bc1384a
itertools = "0.10"
lazy_static = "1"
prost = "0.10"
rand_core = { version = "0.6", features = ["std"] }
regex = "1"
reqwest = { version = "0.11", default-features = false, features = ["blocking", "json", "rustls-tls"] }
rustc-hex = { version = "2", optional = true }
secrecy = "0.8"
serde = "1"
serde_json = "1"
serde_with = "1"
siwe = { version = "0.4", optional = true }
tendermint = "0.23"
tendermint-proto = "0.23"
tendermint-rpc = "0.23"
thiserror = "1"
uniffi = { version = "^0.19", optional = true }
uniffi_macros = { version = "^0.19", optional = true }
url = "2"

[target.'cfg(target_arch = "wasm32")'.dependencies]
<<<<<<< HEAD
cosmos-sdk-proto = { version = "0.14", default-features = false, features = ["cosmwasm"] }
defi-wallet-core-proto = { version = "0.1", path = "../proto" }
# NOTE: crate `bip39` cannot work with latest crate `rand` (0.8.0)
# FIXME: https://github.com/rust-bitcoin/rust-bip39/issues/14
rand = { version = "0.6", default-features = false, features = ["wasm-bindgen"] }
tonic = { version = "0.8", default-features = false, features = ["codegen", "prost"] }
=======
cosmos-sdk-proto = { version = "0.13", default-features = false, features = ["cosmwasm"] }
defi-wallet-core-proto = { version = "0.1", path = "../proto" }
# NOTE: crate `bip39` cannot work with latest crate `rand` (0.8.0)
# FIXME: https://github.com/rust-bitcoin/rust-bip39/issues/14
rand = { version = "0.7", default-features = false, features = ["wasm-bindgen"] }
tonic = { version = "0.7", default-features = false, features = ["codegen", "prost"] }
>>>>>>> 2bc1384a
wasm-bindgen = { version = "0.2", features = ["serde-serialize"] }
# tonic-web-wasm-client would be replaced if tonic has native grpc-web support.
# Check https://github.com/hyperium/tonic/issues/645
tonic-web-wasm-client = "0.1"

[target.'cfg(not(target_arch = "wasm32"))'.dependencies]
<<<<<<< HEAD
cosmos-sdk-proto = { version = "0.14", features = ["grpc"] }
=======
cosmos-sdk-proto = { version = "0.13", features = ["grpc"] }
>>>>>>> 2bc1384a
defi-wallet-core-proto = { version = "0.1", path = "../proto", features = ["transport"] }
# NOTE: crate `bip39` cannot work with latest crate `rand` (0.8.0)
# FIXME: https://github.com/rust-bitcoin/rust-bip39/issues/14
rand = "0.6"
tokio = { version = "1", features = ["rt"] }
<<<<<<< HEAD
tonic = { version = "0.8", default-features = false, features = ["codegen", "prost", "tls", "tls-roots", "transport"] }
=======
tonic = { version = "0.7", default-features = false, features = ["codegen", "prost", "tls", "tls-roots", "transport"] }
once_cell = "1"
>>>>>>> 2bc1384a

[build-dependencies]
uniffi_build = { version = "^0.19", features=["builtin-bindgen"], optional = true }<|MERGE_RESOLUTION|>--- conflicted
+++ resolved
@@ -21,20 +21,12 @@
 base64 = "0.13"
 bech32 = "0.9"
 bip39 = "1"
-<<<<<<< HEAD
 cosmrs = "0.9"
 eyre = "0.6"
 ethers = { version = "0.17", features = ["rustls"] }
 ethers-contract = { version = "0.17", features = ["abigen"] }
 ibc = { version = "0.18", default-features = false }
 ibc-proto = { version = "0.20", default-features = false }
-=======
-cosmrs = "0.8"
-eyre = "0.6"
-ethers = { version = "0.17", features = ["rustls", "abigen"] }
-ibc = { version = "0.17", default-features = false }
-ibc-proto = { version = "0.19", default-features = false }
->>>>>>> 2bc1384a
 itertools = "0.10"
 lazy_static = "1"
 prost = "0.10"
@@ -56,43 +48,26 @@
 url = "2"
 
 [target.'cfg(target_arch = "wasm32")'.dependencies]
-<<<<<<< HEAD
 cosmos-sdk-proto = { version = "0.14", default-features = false, features = ["cosmwasm"] }
 defi-wallet-core-proto = { version = "0.1", path = "../proto" }
 # NOTE: crate `bip39` cannot work with latest crate `rand` (0.8.0)
 # FIXME: https://github.com/rust-bitcoin/rust-bip39/issues/14
 rand = { version = "0.6", default-features = false, features = ["wasm-bindgen"] }
 tonic = { version = "0.8", default-features = false, features = ["codegen", "prost"] }
-=======
-cosmos-sdk-proto = { version = "0.13", default-features = false, features = ["cosmwasm"] }
-defi-wallet-core-proto = { version = "0.1", path = "../proto" }
-# NOTE: crate `bip39` cannot work with latest crate `rand` (0.8.0)
-# FIXME: https://github.com/rust-bitcoin/rust-bip39/issues/14
-rand = { version = "0.7", default-features = false, features = ["wasm-bindgen"] }
-tonic = { version = "0.7", default-features = false, features = ["codegen", "prost"] }
->>>>>>> 2bc1384a
 wasm-bindgen = { version = "0.2", features = ["serde-serialize"] }
 # tonic-web-wasm-client would be replaced if tonic has native grpc-web support.
 # Check https://github.com/hyperium/tonic/issues/645
-tonic-web-wasm-client = "0.1"
+tonic-web-wasm-client = "0.2"
 
 [target.'cfg(not(target_arch = "wasm32"))'.dependencies]
-<<<<<<< HEAD
 cosmos-sdk-proto = { version = "0.14", features = ["grpc"] }
-=======
-cosmos-sdk-proto = { version = "0.13", features = ["grpc"] }
->>>>>>> 2bc1384a
 defi-wallet-core-proto = { version = "0.1", path = "../proto", features = ["transport"] }
 # NOTE: crate `bip39` cannot work with latest crate `rand` (0.8.0)
 # FIXME: https://github.com/rust-bitcoin/rust-bip39/issues/14
 rand = "0.6"
 tokio = { version = "1", features = ["rt"] }
-<<<<<<< HEAD
 tonic = { version = "0.8", default-features = false, features = ["codegen", "prost", "tls", "tls-roots", "transport"] }
-=======
-tonic = { version = "0.7", default-features = false, features = ["codegen", "prost", "tls", "tls-roots", "transport"] }
 once_cell = "1"
->>>>>>> 2bc1384a
 
 [build-dependencies]
 uniffi_build = { version = "^0.19", features=["builtin-bindgen"], optional = true }