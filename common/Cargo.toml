[package]
name = "defi-wallet-core-common"
version = "0.1.0"
edition = "2021"
rust-version = "1.57"

[lib]
crate-type = ["cdylib", "staticlib", "rlib"]

[features]
default = []
# This feature is used to dynamically load ABI contracts. It seems to be
# error-prone and less security for the end user.
abi-contract = []
login = ["siwe"]
uniffi-binding = ["uniffi", "uniffi_build", "uniffi_macros"]

[dependencies]
anyhow = "1"
bech32 = "0.8"
bip39 = "1"
cosmrs = "0.5"
eyre = "0.6"
# NOTE: add `features = ["legacy"]` if non-EIP-1559 network support is required
ethers = { git = "https://github.com/gakonst/ethers-rs", rev = "de275db56a1be948cf4a543e1837f5add6f4750c" }
ibc = { version = "0.13", default-features = false }
ibc-proto = { version = "0.17", default-features = false }
prost = "0.9"
rand_core = { version = "0.6", features = ["std"] }
reqwest = { version = "0.11", features = ["blocking", "json"] }
secrecy = "0.8"
serde = "1"
serde_json = "1"
serde_with = "1"
siwe = { version = "0.2", optional = true }
tendermint = "0.23"
tendermint-rpc = "0.23"
thiserror = "1"
uniffi = { version = "^0.17", optional = true }
uniffi_macros = { version = "^0.17", optional = true }
<<<<<<< HEAD
=======
url = "2.2.2"
wasm-bindgen = { version = "0.2", features = ["serde-serialize"] }
>>>>>>> 20b77acb
# grpc-web-client would be replaced if tonic has native grpc-web support.
# Check https://github.com/hyperium/tonic/issues/645
grpc-web-client = { git = "https://github.com/titanous/grpc-web-client"}

[target.'cfg(target_arch = "wasm32")'.dependencies]
cosmos-sdk-proto = { version = "0.10", default-features = false, features = ["cosmwasm"] }
defi-wallet-core-proto = { version = "0.1", path = "../proto" }
# NOTE: crate `bip39` cannot work with latest crate `rand` (0.8.0)
# FIXME: https://github.com/rust-bitcoin/rust-bip39/issues/14
rand = { version = "0.6", default-features = false, features = ["wasm-bindgen"] }
tonic = { version = "0.6", default-features = false, features = ["codegen", "prost"] }
wasm-bindgen = { version = "0.2", features = ["serde-serialize"] }

[target.'cfg(not(target_arch = "wasm32"))'.dependencies]
cosmos-sdk-proto = { version = "0.10", features = ["grpc"] }
defi-wallet-core-proto = { version = "0.1", path = "../proto", features = ["transport"] }
# NOTE: crate `bip39` cannot work with latest crate `rand` (0.8.0)
# FIXME: https://github.com/rust-bitcoin/rust-bip39/issues/14
rand = "0.6"
tokio = { version = "1", features = ["rt"] }
tonic = { version = "0.6", default-features = false, features = ["codegen", "prost", "tls", "tls-roots", "transport"] }

[build-dependencies]
uniffi_build = { version = "^0.17", features=["builtin-bindgen"], optional = true }<|MERGE_RESOLUTION|>--- conflicted
+++ resolved
@@ -38,11 +38,7 @@
 thiserror = "1"
 uniffi = { version = "^0.17", optional = true }
 uniffi_macros = { version = "^0.17", optional = true }
-<<<<<<< HEAD
-=======
 url = "2.2.2"
-wasm-bindgen = { version = "0.2", features = ["serde-serialize"] }
->>>>>>> 20b77acb
 # grpc-web-client would be replaced if tonic has native grpc-web support.
 # Check https://github.com/hyperium/tonic/issues/645
 grpc-web-client = { git = "https://github.com/titanous/grpc-web-client"}
