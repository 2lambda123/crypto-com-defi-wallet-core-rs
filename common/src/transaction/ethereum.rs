use crate::{SecretKey, WalletCoin, WalletCoinFunc};
use ethers::prelude::{
    abi, Address, Chain, Eip1559TransactionRequest, LocalWallet, ParseChainError, ProviderError,
    Signer, TransactionRequest, U256,
};
use ethers::types::transaction::eip2718::TypedTransaction;
use ethers::types::transaction::eip712::Eip712Error;
use ethers::utils::{parse_units, ConversionError};
use std::default::Default;
use std::str::FromStr;
use std::sync::Arc;

mod abi_contract;

#[cfg(feature = "abi-contract")]
pub use abi_contract::*;

/// Possible errors from Ethereum transaction construction and broadcasting
#[derive(Debug, thiserror::Error)]
pub enum EthError {
    #[error("Converting from hexadecimal failed")]
    HexConversion,
    #[error("Converting from decimal failed: {0}")]
    ParseError(ConversionError),
    #[error("Invalid node Web3 connection URL")]
    NodeUrl,
    #[error("Transaction sending failed")]
    SendTxFail,
    #[error("Transaction sending failed: {0}")]
    BroadcastTxFail(ProviderError),
    #[error("Transaction dropped from the mempool")]
    MempoolDrop,
    #[error("Failed to obtain an account balance")]
    BalanceFail,
    #[error("Async Runtime error")]
    AsyncRuntimeError,
    #[error("Contract call error")]
    ContractError,
    #[error("Signature error")]
    SignatureError,
    #[error("Chainid error: {0}")]
    ChainidError(ParseChainError),
    #[error("ABI error: {0}")]
    AbiError(abi::Error),
    #[error("EIP-712 error: {0}")]
    Eip712Error(Eip712Error),
    #[error("Common error: {0}")]
    CommonError(String),
}

impl From<abi::Error> for EthError {
    fn from(abi_error: abi::Error) -> EthError {
        EthError::AbiError(abi_error)
    }
}

<<<<<<< HEAD
impl From<ParseChainError> for EthError {
    fn from(parse_chain_error: ParseChainError) -> EthError {
        EthError::ChainidError(parse_chain_error)
=======
impl From<Eip712Error> for EthError {
    fn from(eip712_error: Eip712Error) -> EthError {
        EthError::Eip712Error(eip712_error)
>>>>>>> 2e464cd5
    }
}

/// Ethereum networks
/// the string conversion is from: https://github.com/gakonst/ethers-rs/blob/4fd9c7800ee9afd5395d8c7b8652d788b9e80f35/ethers-core/src/types/chain.rs#L130
/// e.g. "mainnet" == Ethereum mainnet
#[derive(Clone)]
pub enum EthNetwork {
    /// Ethereum mainnet
    Mainnet,
    /// Binance smart chain
    BSC,
    /// Cronos
    Cronos,
    /// Polygon
    Polygon,
    /// Known network with specified name
    Known { name: String },
    /// Custom network with chain ID and legacy flag
    Custom { chain_id: u64, legacy: bool },
}

impl EthNetwork {
    /// returns the chain id and if the chain needs the legacy
    /// transaction request
    pub fn to_chain_params(self) -> Result<(u64, bool), EthError> {
        match self {
            EthNetwork::Custom { chain_id, legacy } => Ok((chain_id, legacy)),
            _ => {
                let chain = Chain::try_from(self)?;
                Ok((chain.into(), chain.is_legacy()))
            }
        }
    }
}

impl Default for EthNetwork {
    fn default() -> Self {
        EthNetwork::Mainnet
    }
}

impl TryFrom<EthNetwork> for Chain {
    type Error = EthError;

    fn try_from(network: EthNetwork) -> Result<Chain, Self::Error> {
        Ok(match network {
            EthNetwork::Mainnet => Chain::Mainnet,
            EthNetwork::BSC => Chain::BinanceSmartChain,
            EthNetwork::Cronos => Chain::Cronos,
            EthNetwork::Polygon => Chain::Polygon,
            EthNetwork::Known { name } => Chain::from_str(&name)?,
            EthNetwork::Custom { chain_id, .. } => Chain::try_from(chain_id)?,
        })
    }
}

/// The gas/native token amount
/// in decimal notation
pub enum EthAmount {
    /// 10^-18 ETH
    WeiDecimal {
        amount: String,
    },
    /// 10^-9 ETH
    GweiDecimal {
        amount: String,
    },
    EthDecimal {
        amount: String,
    },
}

impl TryInto<U256> for EthAmount {
    type Error = ConversionError;

    fn try_into(self) -> Result<U256, Self::Error> {
        match self {
            EthAmount::WeiDecimal { amount } => parse_units(amount, "wei"),
            EthAmount::GweiDecimal { amount } => parse_units(amount, "gwei"),
            EthAmount::EthDecimal { amount } => parse_units(amount, "ether"),
        }
    }
}

/// constructs a simple transfer of Eth/native token on a given network
pub fn construct_simple_eth_transfer_tx(
    from_hex: &str,
    to_hex: &str,
    amount: EthAmount,
    legacy_tx: bool,
    chain_id: u64,
) -> Result<TypedTransaction, EthError> {
    let from = Address::from_str(from_hex).map_err(|_| EthError::HexConversion)?;
    let to = Address::from_str(to_hex).map_err(|_| EthError::HexConversion)?;
    let amount: U256 = amount.try_into().map_err(EthError::ParseError)?;
    if legacy_tx {
        Ok(TransactionRequest::pay(to, amount)
            .from(from)
            .chain_id(chain_id)
            .into())
    } else {
        Ok(Eip1559TransactionRequest::new()
            .to(to)
            .value(amount)
            .from(from)
            .chain_id(chain_id)
            .into())
    }
}

/// constructs an unsigned simple transfer of Eth/native token on a given network
pub fn construct_unsigned_eth_tx(
    from_hex: &str,
    to_hex: &str,
    amount: EthAmount,
    network: EthNetwork,
    legacy_tx: bool,
) -> Result<Vec<u8>, EthError> {
    let (chain_id, legacy) = network.to_chain_params()?;

    let tx =
        construct_simple_eth_transfer_tx(from_hex, to_hex, amount, legacy || legacy_tx, chain_id)?;
    Ok(tx.rlp().to_vec())
}

/// A common information for ethereum transactions
pub struct EthTxInfo {
    /// the destination address as a hexadecimal string
    pub to_address: String,
    /// the amount to send
    pub amount: EthAmount,
    /// the nonce as a decimal string
    pub nonce: String,
    /// the gas limit as a decimal string
    pub gas_limit: String,
    /// the gas price to pay
    pub gas_price: EthAmount,
    /// optional data
    pub data: Option<Vec<u8>>,
    /// use the legacy tx format (even if the chain supports EIP-1559)
    pub legacy_tx: bool,
}

/// builds a signed ethereum transaction given the inputs
pub fn build_signed_eth_tx(
    tx_info: EthTxInfo,
    network: EthNetwork,
    secret_key: Arc<SecretKey>,
) -> Result<Vec<u8>, EthError> {
    let (chain_id, legacy) = network.to_chain_params()?;
    let from_address = WalletCoinFunc {
        coin: WalletCoin::Ethereum {
            network: EthNetwork::Mainnet,
        },
    }
    .derive_address(secret_key.as_ref())
    .map_err(|_| EthError::HexConversion)?;
    let mut tx: TypedTransaction = construct_simple_eth_transfer_tx(
        &from_address,
        &tx_info.to_address,
        tx_info.amount,
        tx_info.legacy_tx || legacy,
        chain_id,
    )?;
    tx.set_nonce(
        U256::from_dec_str(&tx_info.nonce)
            .map_err(|e| EthError::ParseError(ConversionError::FromDecStrError(e)))?,
    );
    tx.set_gas(
        U256::from_dec_str(&tx_info.gas_limit)
            .map_err(|e| EthError::ParseError(ConversionError::FromDecStrError(e)))?,
    );
    let gas_price: U256 = tx_info.gas_price.try_into().map_err(EthError::ParseError)?;
    tx.set_gas_price(gas_price);
    if let Some(data) = tx_info.data {
        tx.set_data(data.into());
    }
    let wallet = LocalWallet::from(secret_key.get_signing_key()).with_chain_id(chain_id);
    let sig = wallet.sign_transaction_sync(&tx);
    let signed_tx = &tx.rlp_signed(&sig);
    Ok(signed_tx.to_vec())
}

#[cfg(test)]
mod tests {
    use super::*;
    use crate::HDWallet;
    use crate::{SecretKey, WalletCoin, WalletCoinFunc};
    use ethers::utils::hex;
    use ethers::utils::rlp::Rlp;
    use std::sync::Arc;

    #[test]
    fn eth_tx_works() {
        let tx_raw = construct_unsigned_eth_tx(
            "0x2c600e0a72b3ae39e9b27d2e310b180abe779368",
            "0x2c600e0a72b3ae39e9b27d2e310b180abe779368",
            EthAmount::EthDecimal {
                amount: "1".to_string(),
            },
            EthNetwork::Known {
                name: "cronos".into(),
            },
            false,
        )
        .expect("ok signed tx");
        assert!(Rlp::new(&tx_raw).payload_info().is_ok());
    }

    #[test]
    fn eth_signing_works() {
        let secret_key = SecretKey::new();
        let tx_info = EthTxInfo {
            to_address: "0x2c600e0a72b3ae39e9b27d2e310b180abe779368".to_string(),
            amount: EthAmount::EthDecimal {
                amount: "1".to_string(),
            },
            nonce: "0".to_string(),
            gas_limit: "21000".to_string(),
            gas_price: EthAmount::WeiDecimal {
                amount: "7".to_string(),
            },
            data: Some(vec![]),
            legacy_tx: false,
        };
        let tx_raw = build_signed_eth_tx(
            tx_info,
            EthNetwork::Known {
                name: "cronos".into(),
            },
            Arc::new(secret_key),
        )
        .expect("ok signed tx");
        assert!(Rlp::new(&tx_raw).payload_info().is_ok());
    }

    #[test]
    fn eth_tx_test() {
        // check normal tx
        let hex = "24e585759e492f5e810607c82c202476c22c5876b10247ebf8b2bb7f75dbed2e";
        let secret_key =
            SecretKey::from_hex(hex.to_owned()).expect("Failed to construct Secret Key from hex");
        println!(
            "{}",
            secret_key
                .to_address(WalletCoin::Ethereum {
                    network: EthNetwork::Mainnet
                })
                .expect("address error")
        );
        let tx_info = EthTxInfo {
            to_address: "0x4592d8f8d7b001e72cb26a73e4fa1806a51ac79d".to_string(),
            amount: EthAmount::EthDecimal {
                amount: "1".to_string(),
            },
            nonce: "0".to_string(),
            gas_limit: "21000".to_string(),
            gas_price: EthAmount::WeiDecimal {
                amount: "1000".to_string(),
            },
            data: Some(vec![]),
            legacy_tx: true,
        };

        let tx_raw = build_signed_eth_tx(
            tx_info,
            EthNetwork::Custom {
                chain_id: 1,
                legacy: true,
            },
            Arc::new(secret_key),
        )
        .expect("ok signed tx");
        assert_eq!(
            hex::encode(tx_raw),
            "f869808203e8825208944592d8f8d7b001e72cb26a73e4fa1806a51ac79d880de0b6b3a76400008026a0f65f41ceaadda3c64f68c4d65b202b89a8dc508bbd0957ba28c61eb65ba694f6a03d5c681c4a5c21f4ad1616aed9a0e0b72344dbcfdeddb60a11bfc19a11e60120",
        );
    }

    #[test]
    fn polygon_tx_test() {
        let words = "lumber flower voice hood obvious behave relax chief warm they they mountain";

        let wallet = HDWallet::recover_wallet(words.to_owned(), Some("".to_owned()))
            .expect("Failed to recover wallet");
        let secret_key = wallet
            .get_key_from_index(
                WalletCoin::Ethereum {
                    network: EthNetwork::Polygon,
                },
                1,
            )
            .expect("get_key_from_index error");

        let (_, legacy) = WalletCoinFunc {
            coin: WalletCoin::Ethereum {
                network: EthNetwork::Polygon,
            },
        }
        .get_eth_network()
        .to_chain_params()
        .expect("");

        let tx_info = EthTxInfo {
            to_address: "0x4592d8f8d7b001e72cb26a73e4fa1806a51ac79d".to_string(),
            amount: EthAmount::EthDecimal {
                amount: "1".to_string(),
            },
            nonce: "0".to_string(),
            gas_limit: "21000".to_string(),
            gas_price: EthAmount::WeiDecimal {
                amount: "1000".to_string(),
            },
            data: Some(vec![]),
            legacy_tx: legacy,
        };

        let tx_raw = build_signed_eth_tx(
            tx_info,
            WalletCoinFunc {
                coin: WalletCoin::Ethereum {
                    network: EthNetwork::Polygon,
                },
            }
            .get_eth_network(),
            secret_key,
        )
        .expect("ok signed tx");
        println!("{}", hex::encode(tx_raw))
        // assert_eq!(
        //     hex::encode(tx_raw),
        //     "f86b808203e8825208944592d8f8d7b001e72cb26a73e4fa1806a51ac79d880de0b6b3a764000080820135a01c41699ee874ae206cc364c60ad699a840085ecd72a3c700cf9cae84cefc2373a056dacb5e4a89073ab83f93c6e4ed706019ec68f569d1930c6e29272bd9361525",
        // );
    }
}<|MERGE_RESOLUTION|>--- conflicted
+++ resolved
@@ -54,15 +54,15 @@
     }
 }
 
-<<<<<<< HEAD
+impl From<Eip712Error> for EthError {
+    fn from(eip712_error: Eip712Error) -> EthError {
+        EthError::Eip712Error(eip712_error)
+    }
+}
+
 impl From<ParseChainError> for EthError {
     fn from(parse_chain_error: ParseChainError) -> EthError {
         EthError::ChainidError(parse_chain_error)
-=======
-impl From<Eip712Error> for EthError {
-    fn from(eip712_error: Eip712Error) -> EthError {
-        EthError::Eip712Error(eip712_error)
->>>>>>> 2e464cd5
     }
 }
 
