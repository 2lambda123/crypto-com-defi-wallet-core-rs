use super::luna_classic::*;
use super::nft::*;
use crate::SecretKey;
use cosmrs::bank::MsgSend;
use cosmrs::bip32::secp256k1::ecdsa::SigningKey;
use cosmrs::bip32::{PrivateKey, PublicKey, PublicKeyBytes, KEY_SIZE};
use cosmrs::crypto::{self, secp256k1::VerifyingKey};
use cosmrs::distribution::{MsgSetWithdrawAddress, MsgWithdrawDelegatorReward};
use cosmrs::staking::{MsgBeginRedelegate, MsgDelegate, MsgUndelegate};
use cosmrs::tx::{self, Fee, Msg, Raw, SignDoc, SignerInfo};
use cosmrs::{AccountId, Any, Coin};
use eyre::{eyre, Context};
use ibc::applications::transfer::msgs::transfer::MsgTransfer;
<<<<<<< HEAD
use ibc::core::ics02_client::height::Height;
use ibc::core::ics04_channel::timeout::TimeoutHeight as IbcTimeoutHeight;
=======
use ibc::core::ics04_channel::timeout::TimeoutHeight;
>>>>>>> 2bc1384a
use ibc::core::ics24_host::identifier::{ChannelId, PortId};
use ibc::signer::Signer;
use ibc::timestamp::Timestamp;
use ibc::tx_msg::Msg as IbcMsg;
use ibc_proto::cosmos::base::v1beta1::Coin as IbcCoin;
use ibc_proto::ibc::core::client::v1::Height;
use serde::{Deserialize, Serialize};
use std::str::FromStr;
use std::sync::Arc;

mod parser;
mod signer;

pub use parser::*;
pub use signer::*;

/// human-readable bech32 prefix for Crypto.org Chain accounts
pub const CRYPTO_ORG_BECH32_HRP: &str = "cro";
/// human-readable bech32 prefix for Crypto.org Chain testnet accounts
pub const CRYPTO_ORG_TESTNET_BECH32_HRP: &str = "tcro";
/// human-readable bech32 prefix for Cronos accounts
pub const CRONOS_BECH32_HRP: &str = "crc";
/// human-readable bech32 prefix for Cosmos Hub accounts
pub const COSMOS_BECH32_HRP: &str = "cosmos";
/// mainnet chain id of Crypto.org Chain
pub const CRYPTO_ORG_CHAIN_ID: &str = "crypto-org-chain-mainnet-1";
/// testnet chain id of Crypto.org Chain Croeseid
pub const CRYPTO_ORG_CHAIN_TESTNET_ID: &str = "testnet-croeseid-4";
/// mainnet chain id of Cronos
pub const CRONOS_CHAIN_ID: &str = "cronosmainnet_25-1";
/// mainnet chain id of Cosmos Hub
pub const COSMOS_CHAIN_ID: &str = "cosmoshub-4";

/// Network to work with
#[derive(Clone, Debug, Deserialize, PartialEq, Eq, Serialize)]
pub enum Network {
    /// Crypto.org Chain mainnet
    CryptoOrgMainnet,
    /// Crypto.org Chain testnet
    CryptoOrgTestnet,
    /// Cronos mainnet beta
    CronosMainnet,
    /// Cosmos Hub mainnet
    CosmosHub,
    /// other network
    Other {
        /// Tendermint Chain Id
        chain_id: String,
        /// HD wallet coin type
        coin_type: u32,
        /// bech32 human-readable prefix
        bech32hrp: String,
    },
}

impl Network {
    /// return the network HD coin type
    pub fn get_coin_type(&self) -> u32 {
        match self {
            Network::CryptoOrgMainnet => 394,
            Network::CronosMainnet => 60,
            Network::CosmosHub => 118,
            Network::Other { coin_type, .. } => *coin_type,
            Network::CryptoOrgTestnet => 1,
        }
    }

    /// get the bech32 human-readable prefix
    pub fn get_bech32_hrp(&self) -> &str {
        match self {
            Network::CryptoOrgMainnet => CRYPTO_ORG_BECH32_HRP,
            Network::CronosMainnet => CRONOS_BECH32_HRP,
            Network::CosmosHub => COSMOS_BECH32_HRP,
            Network::Other { bech32hrp, .. } => bech32hrp,
            Network::CryptoOrgTestnet => CRYPTO_ORG_TESTNET_BECH32_HRP,
        }
    }

    fn get_chain_id(&self) -> eyre::Result<tendermint::chain::Id> {
        let chain_id = match self {
            Network::CryptoOrgMainnet => CRYPTO_ORG_CHAIN_ID,
            Network::CronosMainnet => CRONOS_CHAIN_ID,
            Network::CosmosHub => COSMOS_CHAIN_ID,
            Network::Other { chain_id, .. } => chain_id,
            Network::CryptoOrgTestnet => CRYPTO_ORG_CHAIN_TESTNET_ID,
        };
        chain_id.parse().context("invalid chain id")
    }
}

/// single coin amount
#[derive(Clone, Debug, Deserialize, PartialEq, Eq, Serialize)]
#[serde(untagged)]
pub enum SingleCoin {
    /// basecro
    BaseCRO { amount: u64 },
    /// 1 CRO = 10^8 basecro on Crypto.org Chain mainnet OR 10^18 on Cronos/EVM
    CRO { amount: u64, network: Network },
    /// basecro
    TestnetBaseCRO { amount: u64 },
    /// 1 TCRO = 10^8 basetcro
    TestnetCRO { amount: u64 },
    /// uatom
    UATOM { amount: u64 },
    /// 1 ATOM = 10^6 uatom
    ATOM { amount: u64 },
    /// other coin unit
    Other { amount: String, denom: String },
}

impl TryFrom<&SingleCoin> for Coin {
    type Error = CosmosError;

    fn try_from(single_coin: &SingleCoin) -> Result<Self, Self::Error> {
        Ok(match single_coin {
            SingleCoin::BaseCRO { amount } => Coin {
                amount: (*amount).into(),
                denom: "basecro".parse()?,
            },
            SingleCoin::TestnetBaseCRO { amount } => Coin {
                amount: (*amount).into(),
                denom: "basetcro".parse()?,
            },
            SingleCoin::TestnetCRO { amount } => {
                let base_amount = amount
                    .checked_mul(10 ^ 8)
                    .ok_or_else(|| eyre!("integer overflow"))?;
                Coin {
                    amount: base_amount.into(),
                    denom: "basetcro".parse()?,
                }
            }
            SingleCoin::CRO { amount, network } => {
                let decimals = match network {
                    Network::CronosMainnet => 10 ^ 18,
                    _ => 10 ^ 8,
                };
                // FIXME: convert to Decimal when it supports multiplication
                let base_amount = amount
                    .checked_mul(decimals)
                    .ok_or_else(|| eyre!("integer overflow"))?;
                Coin {
                    amount: base_amount.into(),
                    denom: "basecro".parse()?,
                }
            }
            SingleCoin::UATOM { amount } => Coin {
                amount: (*amount).into(),
                denom: "uatom".parse()?,
            },
            SingleCoin::ATOM { amount } => {
                let base_amount = amount
                    .checked_mul(1_000_000)
                    .ok_or_else(|| eyre!("integer overflow"))?;
                Coin {
                    amount: base_amount.into(),
                    denom: "uatom".parse()?,
                }
            }
            SingleCoin::Other { amount, denom } => Coin {
<<<<<<< HEAD
                amount: amount.parse().map_err(|_| eyre!("not an amount"))?,
=======
                amount: amount.parse().wrap_err("amount parse error")?,
>>>>>>> 2bc1384a
                denom: denom.parse()?,
            },
        })
    }
}

impl TryFrom<&SingleCoin> for IbcCoin {
    type Error = CosmosError;

    fn try_from(single_coin: &SingleCoin) -> Result<Self, Self::Error> {
        Ok(match single_coin {
            SingleCoin::BaseCRO { amount } => IbcCoin {
                amount: amount.to_string(),
                denom: "basecro".to_owned(),
            },
            SingleCoin::TestnetBaseCRO { amount } => IbcCoin {
                amount: amount.to_string(),
                denom: "basetcro".to_owned(),
            },
            SingleCoin::TestnetCRO { amount } => {
                let base_amount = amount
                    .checked_mul(10 ^ 8)
                    .ok_or_else(|| eyre!("integer overflow"))?;
                IbcCoin {
                    amount: base_amount.to_string(),
                    denom: "basetcro".to_owned(),
                }
            }
            SingleCoin::CRO { amount, network } => {
                let decimals = match network {
                    Network::CronosMainnet => 10 ^ 18,
                    _ => 10 ^ 8,
                };
                // FIXME: convert to Decimal when it supports multiplication
                let base_amount = amount
                    .checked_mul(decimals)
                    .ok_or_else(|| eyre!("integer overflow"))?;
                IbcCoin {
                    amount: base_amount.to_string(),
                    denom: "basecro".to_owned(),
                }
            }
            SingleCoin::UATOM { amount } => IbcCoin {
                amount: amount.to_string(),
                denom: "uatom".to_owned(),
            },
            SingleCoin::ATOM { amount } => {
                let base_amount = amount
                    .checked_mul(1_000_000)
                    .ok_or_else(|| eyre!("integer overflow"))?;
                IbcCoin {
                    amount: base_amount.to_string(),
                    denom: "uatom".to_owned(),
                }
            }
            SingleCoin::Other { amount, denom } => IbcCoin {
                amount: amount.to_owned(),
                denom: denom.to_owned(),
            },
        })
    }
}

impl From<Coin> for SingleCoin {
    fn from(coin: Coin) -> Self {
        Self::Other {
            amount: coin.amount.to_string(),
            denom: coin.denom.to_string(),
        }
    }
}

impl From<IbcCoin> for SingleCoin {
    fn from(coin: IbcCoin) -> Self {
        Self::Other {
            amount: coin.amount,
            denom: coin.denom,
        }
    }
}

impl From<cosmos_sdk_proto::cosmos::base::v1beta1::Coin> for SingleCoin {
    fn from(coin: cosmos_sdk_proto::cosmos::base::v1beta1::Coin) -> Self {
        Self::Other {
            amount: coin.amount.to_string(),
            denom: coin.denom,
        }
    }
}

/// Timeout height
#[derive(Clone, Debug, Deserialize, PartialEq, Eq, Serialize)]
pub struct TimeoutHeight {
    /// revision number
    pub revision_number: u64,
    /// revision height
    pub revision_height: u64,
}

impl TryFrom<&TimeoutHeight> for IbcTimeoutHeight {
    type Error = CosmosError;

    fn try_from(height: &TimeoutHeight) -> Result<Self, Self::Error> {
        // IBC Height is invalid if revision height == 0.
        // https://docs.rs/ibc/0.18.0/src/ibc/core/ics02_client/height.rs.html#26
        if height.revision_height == 0 {
            Ok(IbcTimeoutHeight::Never)
        } else {
            Ok(IbcTimeoutHeight::At(
                Height::new(height.revision_number, height.revision_height)
                    .map_err(|_| eyre!("failed to initialize an IBC Height"))?,
            ))
        }
    }
}

impl From<IbcTimeoutHeight> for TimeoutHeight {
    fn from(height: IbcTimeoutHeight) -> Self {
        Self {
            revision_number: height.commitment_revision_number(),
            revision_height: height.commitment_revision_height(),
        }
    }
}

/// wrapper around 33-byte secp256k1 public key
/// FIXME: investigate wrapping directly `cosmrs::crypto::PublicKey`
pub struct PublicKeyBytesWrapper(pub Vec<u8>);

/// unwrapping public key errors
/// FIXME: additional errors after wrapping directly `cosmrs::crypto::PublicKey`
#[derive(Debug, thiserror::Error)]
pub enum PublicKeyBytesError {
    #[error("The length should be 33-bytes")]
    InvalidLength,
}

/// size of the secp256k1 public key in the compressed form
pub const COMPRESSED_SECP256K1_PUBKEY_SIZE: usize = KEY_SIZE + 1;

impl From<PublicKeyBytesWrapper> for PublicKeyBytes {
    fn from(wrapper: PublicKeyBytesWrapper) -> Self {
        let mut result = [0u8; COMPRESSED_SECP256K1_PUBKEY_SIZE];
        result.copy_from_slice(&wrapper.0);
        result
    }
}

/// the common transaction data needed for Cosmos SDK transactions
pub struct CosmosSDKTxInfo {
    /// global account number of the sender
    pub account_number: u64,
    /// equivalent of "account nonce"
    pub sequence_number: u64,
    /// the maximum gas limit
    pub gas_limit: u64,
    /// the fee to be paid (gas_limit * gas_price)
    pub fee_amount: SingleCoin,
    /// transaction timeout
    pub timeout_height: u32,
    /// optional memo
    pub memo_note: Option<String>,
    /// the network to use
    pub network: Network,
}

/// Cosmos SDK message types
#[derive(Deserialize, Serialize)]
pub enum CosmosSDKMsg {
    /// MsgSend
    BankSend {
        /// recipient address in bech32
        recipient_address: String,
        /// amount to send
        amount: SingleCoin,
    },
    /// MsgIssueDenom
    NftIssueDenom {
        /// The denomination ID of the NFT, necessary as multiple denominations are able to be represented on each chain
        id: String,
        /// The denomination name of the NFT, necessary as multiple denominations are able to be represented on each chain.
        name: String,
        /// The account address of the user creating the denomination.
        schema: String,
    },
    /// MsgMintNft
    NftMint {
        /// The unique ID of the NFT being minted
        id: String,
        /// The unique ID of the denomination.
        denom_id: String,
        /// The name of the NFT being minted.
        name: String,
        /// The URI pointing to a JSON object that contains subsequent tokenData information off-chain
        uri: String,
        /// The data of the NFT.
        data: String,
        /// The recipient of the new NFT
        recipient: String,
    },
    /// MsgEditNft
    NftEdit {
        /// The unique ID of the NFT being edited.
        id: String,
        /// The unique ID of the denomination, necessary as multiple denominations are able to be represented on each chain.
        denom_id: String,
        /// The name of the NFT being edited.
        name: String,
        /// The URI pointing to a JSON object that contains subsequent tokenData information off-chain
        uri: String,
        /// The data of the NFT
        data: String,
    },
    /// MsgTransferNft
    NftTransfer {
        /// The unique ID of the NFT being transferred.
        id: String,
        /// The unique ID of the denomination, necessary as multiple denominations are able to be represented on each chain.
        denom_id: String,
        /// The account address who will receive the NFT as a result of the transfer transaction.
        recipient: String,
    },
    /// MsgBurnNft
    NftBurn {
        /// The ID of the Token.
        id: String,
        /// The Denom ID of the Token.
        denom_id: String,
    },
    /// MsgBeginRedelegate
    StakingBeginRedelegate {
        /// source validator address in bech32
        validator_src_address: String,
        /// destination validator address in bech32
        validator_dst_address: String,
        /// amount to redelegate
        amount: SingleCoin,
    },
    /// MsgDelegate
    StakingDelegate {
        /// validator address in bech32
        validator_address: String,
        /// amount to delegate
        amount: SingleCoin,
    },
    /// MsgUndelegate
    StakingUndelegate {
        /// validator address in bech32
        validator_address: String,
        /// amount to undelegate
        amount: SingleCoin,
    },
    /// MsgSetWithdrawAddress
    DistributionSetWithdrawAddress {
        /// withdraw address in bech32
        withdraw_address: String,
    },
    /// MsgWithdrawDelegatorReward
    DistributionWithdrawDelegatorReward {
        /// validator address in bech32
        validator_address: String,
    },
    /// MsgTransfer
    IbcTransfer {
        /// the recipient address on the destination chain
        receiver: String,
        /// the port on which the packet will be sent
        source_port: String,
        /// the channel by which the packet will be sent
        source_channel: String,
        /// the tokens to be transferred
        token: SingleCoin,
        /// Timeout height relative to the current block height.
        /// The timeout is disabled when set to 0.
        timeout_height: TimeoutHeight,
        /// Timeout timestamp (in nanoseconds) relative to the current block timestamp.
        /// The timeout is disabled when set to 0.
        timeout_timestamp: u64,
    },

    /// MsgExecuteContract
    ExecuteContract {
        /// contract address in bech32
        contract: String,
        /// ExecuteMsg json encoded message to be passed to the contract
        execute_msg: Vec<u8>,
        /// coins to send
        coins: SingleCoin,
    },

    /// Raw message which is not constructed by fields (may be parsed from `CosmosParser`) or an
    /// unsupported message.
    /// It could also be serialized and added to a transaction.
    Raw { raw_msg: CosmosRawMsg },
}

impl CosmosSDKMsg {
    fn to_any(&self, sender_address: AccountId) -> eyre::Result<Any> {
        match self {
            CosmosSDKMsg::BankSend {
                recipient_address,
                amount,
            } => {
                let amount_coin: Coin = amount.try_into()?;
                let recipient_account_id = recipient_address.parse::<AccountId>()?;
                let msg_send = MsgSend {
                    from_address: sender_address,
                    to_address: recipient_account_id,
                    amount: vec![amount_coin],
                };
                msg_send.to_any()
            }
            CosmosSDKMsg::NftIssueDenom { id, name, schema } => {
                let msg_send = MsgIssueDenom {
                    id: id.parse::<DenomId>()?,
                    name: name.parse::<DenomName>()?,
                    schema: schema.to_owned(),
                    sender: sender_address,
                };
                msg_send.to_any()
            }
            CosmosSDKMsg::NftMint {
                id,
                denom_id,
                name,
                uri,
                data,
                recipient,
            } => {
                let recipient_account_id = recipient.parse::<AccountId>()?;
                let msg_send = MsgMintNft {
                    id: id.parse::<TokenId>()?,
                    denom_id: denom_id.parse::<DenomId>()?,
                    name: name.to_owned(),
                    uri: uri.parse::<TokenUri>()?,
                    data: data.to_owned(),
                    sender: sender_address,
                    recipient: recipient_account_id,
                };
                msg_send.to_any()
            }
            CosmosSDKMsg::NftEdit {
                id,
                denom_id,
                name,
                uri,
                data,
            } => {
                let msg_send = MsgEditNft {
                    id: id.parse::<TokenId>()?,
                    denom_id: denom_id.parse::<DenomId>()?,
                    name: name.to_owned(),
                    uri: uri.parse::<TokenUri>()?,
                    data: data.to_owned(),
                    sender: sender_address,
                };
                msg_send.to_any()
            }
            CosmosSDKMsg::NftTransfer {
                id,
                denom_id,
                recipient,
            } => {
                let recipient_account_id = recipient.parse::<AccountId>()?;
                let msg_send = MsgTransferNft {
                    id: id.parse::<TokenId>()?,
                    denom_id: denom_id.parse::<DenomId>()?,
                    sender: sender_address,
                    recipient: recipient_account_id,
                };
                msg_send.to_any()
            }
            CosmosSDKMsg::NftBurn { id, denom_id } => {
                let msg_send = MsgBurnNft {
                    id: id.parse::<TokenId>()?,
                    denom_id: denom_id.parse::<DenomId>()?,
                    sender: sender_address,
                };
                msg_send.to_any()
            }
            CosmosSDKMsg::StakingBeginRedelegate {
                validator_src_address,
                validator_dst_address,
                amount,
            } => {
                let validator_src_address = validator_src_address.parse::<AccountId>()?;
                let validator_dst_address = validator_dst_address.parse::<AccountId>()?;
                let amount: Coin = amount.try_into()?;

                let msg = MsgBeginRedelegate {
                    delegator_address: sender_address,
                    validator_src_address,
                    validator_dst_address,
                    amount,
                };
                msg.to_any()
            }
            CosmosSDKMsg::StakingDelegate {
                validator_address,
                amount,
            } => {
                let validator_address = validator_address.parse::<AccountId>()?;
                let amount: Coin = amount.try_into()?;

                let msg = MsgDelegate {
                    delegator_address: sender_address,
                    validator_address,
                    amount,
                };
                msg.to_any()
            }
            CosmosSDKMsg::StakingUndelegate {
                validator_address,
                amount,
            } => {
                let validator_address = validator_address.parse::<AccountId>()?;
                let amount: Coin = amount.try_into()?;

                let msg = MsgUndelegate {
                    delegator_address: sender_address,
                    validator_address,
                    amount,
                };
                msg.to_any()
            }
            CosmosSDKMsg::DistributionSetWithdrawAddress { withdraw_address } => {
                let withdraw_address = withdraw_address.parse::<AccountId>()?;

                let msg = MsgSetWithdrawAddress {
                    delegator_address: sender_address,
                    withdraw_address,
                };
                msg.to_any()
            }
            CosmosSDKMsg::DistributionWithdrawDelegatorReward { validator_address } => {
                let validator_address = validator_address.parse::<AccountId>()?;

                let msg = MsgWithdrawDelegatorReward {
                    delegator_address: sender_address,
                    validator_address,
                };
                msg.to_any()
            }
            CosmosSDKMsg::IbcTransfer {
                receiver,
                source_port,
                source_channel,
                token,
                timeout_height,
                timeout_timestamp,
            } => {
                let any = MsgTransfer {
<<<<<<< HEAD
                    sender: Signer::from_str(sender_address.as_ref())?,
=======
                    sender: Signer::from_str(&sender_address.to_string())?,
>>>>>>> 2bc1384a
                    receiver: Signer::from_str(receiver)?,
                    source_port: PortId::from_str(source_port)?,
                    source_channel: ChannelId::from_str(source_channel)?,
                    token: token.try_into()?,
<<<<<<< HEAD
                    timeout_height: timeout_height.try_into()?,
=======
                    // TODO: timeout_height and timeout_timestamp cannot both be 0.
                    timeout_height: TimeoutHeight::try_from(timeout_height.clone())?,
>>>>>>> 2bc1384a
                    timeout_timestamp: Timestamp::from_nanoseconds(*timeout_timestamp)?,
                }
                .to_any();
                // FIXME:
                // ibc-proto used Google's Protobuf type definitions instead of
                // prost_types in `0.17`. But cosmrs still used prost_types. So
                // we need to convert manually.
                // Associate cosmos-rust issue:
                // https://github.com/cosmos/cosmos-rust/issues/185
                Ok(cosmrs::Any {
                    type_url: any.type_url,
                    value: any.value,
                })
            }
            CosmosSDKMsg::ExecuteContract {
                contract,
                execute_msg,
                coins,
            } => {
                let coin: Coin = coins.try_into()?;
                let contract_account_id = contract.parse::<AccountId>()?;
                let msg_send = MsgExecuteContract {
                    sender: sender_address,
                    contract: contract_account_id,
                    execute_msg: execute_msg.clone(),
                    coins: vec![coin],
                };
                msg_send.to_any()
            }
            CosmosSDKMsg::Raw { raw_msg } => raw_msg.to_any(),
        }
    }
}

fn get_msg_signdoc(
    tx_info: CosmosSDKTxInfo,
    msgs: Vec<CosmosSDKMsg>,
    sender_public_key: crypto::PublicKey,
) -> eyre::Result<SignDoc> {
    let chain_id = tx_info.network.get_chain_id()?;
    let sender_account_id = sender_public_key.account_id(tx_info.network.get_bech32_hrp())?;

    let mut msgs_any: Vec<Any> = Vec::new();
    for (_, value) in msgs.iter().enumerate() {
        msgs_any.push(value.to_any(sender_account_id.clone())?);
    }

    let tx_body = tx::Body::new(
        msgs_any,
        tx_info.memo_note.unwrap_or_default(),
        tx_info.timeout_height,
    );
    let signer_info = SignerInfo::single_direct(Some(sender_public_key), tx_info.sequence_number);
    let auth_info = signer_info.auth_info(Fee::from_amount_and_gas(
        (&tx_info.fee_amount).try_into()?,
        tx_info.gas_limit,
    ));

    SignDoc::new(&tx_body, &auth_info, &chain_id, tx_info.account_number)
}

fn get_signed_msg_tx(
    tx_info: CosmosSDKTxInfo,
    msgs: Vec<CosmosSDKMsg>,
    sender_private_key: SigningKey,
) -> eyre::Result<Raw> {
    let sender_pubkey = crypto::PublicKey::from(sender_private_key.public_key());
    let sign_doc = get_msg_signdoc(tx_info, msgs, sender_pubkey)?;
    sign_doc.sign(&cosmrs::crypto::secp256k1::SigningKey::new(Box::new(
        sender_private_key,
    )))
}

/// UniFFI 0.15.2 doesn't support external types for Kotlin yet
#[derive(Debug, thiserror::Error)]
pub enum CosmosError {
    #[error("Error: {0}")]
    EyreReport(#[from] eyre::Report),
    #[error("Public key error: {0}")]
    PubkeyError(cosmrs::bip32::Error),
}

/// creates the transaction signing payload (`SignDoc`)
/// with a single Cosmos SDK message
pub fn get_single_msg_sign_payload(
    tx_info: CosmosSDKTxInfo,
    msg: CosmosSDKMsg,
    sender_pubkey: PublicKeyBytesWrapper,
) -> Result<Vec<u8>, CosmosError> {
    get_msg_sign_payload(tx_info, vec![msg], sender_pubkey)
}

/// creates the signed transaction
/// with a single Cosmos SDK message
pub fn build_signed_single_msg_tx(
    tx_info: CosmosSDKTxInfo,
    msg: CosmosSDKMsg,
    secret_key: Arc<SecretKey>,
) -> Result<Vec<u8>, CosmosError> {
    Ok(get_signed_msg_tx(tx_info, vec![msg], secret_key.get_signing_key())?.to_bytes()?)
}

/// creates the transaction signing payload (`SignDoc`)
/// with some Cosmos SDK messages
pub fn get_msg_sign_payload(
    tx_info: CosmosSDKTxInfo,
    msgs: Vec<CosmosSDKMsg>,
    sender_pubkey: PublicKeyBytesWrapper,
) -> Result<Vec<u8>, CosmosError> {
    let sender_public_key: crypto::PublicKey = crypto::PublicKey::from(
        VerifyingKey::from_bytes(sender_pubkey.into()).map_err(CosmosError::PubkeyError)?,
    );
    Ok(get_msg_signdoc(tx_info, msgs, sender_public_key).and_then(|doc| doc.into_bytes())?)
}

/// creates the signed transaction
/// with some Cosmos SDK messages
pub fn build_signed_msg_tx(
    tx_info: CosmosSDKTxInfo,
    msgs: Vec<CosmosSDKMsg>,
    secret_key: Arc<SecretKey>,
) -> Result<Vec<u8>, CosmosError> {
    Ok(get_signed_msg_tx(tx_info, msgs, secret_key.get_signing_key())?.to_bytes()?)
}

#[cfg(test)]
mod tests {
    use std::sync::Arc;

    use crate::*;
    use cosmos_sdk_proto::traits::Message;
    use cosmrs::bank::MsgSend;
    use cosmrs::crypto::secp256k1::SigningKey;
    use cosmrs::proto;
    use cosmrs::Coin;
    use cosmrs::Tx;

    const TX_INFO: CosmosSDKTxInfo = CosmosSDKTxInfo {
        account_number: 1,
        sequence_number: 0,
        gas_limit: 100_000,
        timeout_height: 9001,
        fee_amount: SingleCoin::ATOM { amount: 1 },
        memo_note: None,
        network: Network::CosmosHub,
    };

    const WORDS: &str = "apple elegant knife hawk there screen vehicle lounge tube sun engage bus custom market pioneer casual wink present cat metal ride shallow fork brief";

    #[test]
    fn signdoc_construction_works() {
        let sender_private_key = SigningKey::random();
        let sender_public_key = sender_private_key.public_key();

        let sign_doc_raw = get_single_msg_sign_payload(
            TX_INFO,
            CosmosSDKMsg::BankSend {
                recipient_address: "cosmos19dyl0uyzes4k23lscla02n06fc22h4uqsdwq6z".to_string(),
                amount: SingleCoin::ATOM { amount: 1 },
            },
            PublicKeyBytesWrapper(sender_public_key.to_bytes()),
        )
        .expect("ok sign doc");
        assert!(proto::cosmos::tx::v1beta1::SignDoc::decode(&*sign_doc_raw).is_ok());
    }

    #[test]
    fn signdoc_construction_works_mutimsg() {
        let sender_private_key = SigningKey::random();
        let sender_public_key = sender_private_key.public_key();
        let msgs = vec![
            CosmosSDKMsg::BankSend {
                recipient_address: "cosmos19dyl0uyzes4k23lscla02n06fc22h4uqsdwq6z".to_string(),
                amount: SingleCoin::ATOM { amount: 1 },
            },
            CosmosSDKMsg::BankSend {
                recipient_address: "cosmos1a83x94xww47e32rgpytttucx2vexxcn2lc2ekx".to_string(),
                amount: SingleCoin::ATOM { amount: 2 },
            },
        ];

        let sign_doc_raw = get_msg_sign_payload(
            TX_INFO,
            msgs,
            PublicKeyBytesWrapper(sender_public_key.to_bytes()),
        )
        .expect("ok sign doc");
        assert!(proto::cosmos::tx::v1beta1::SignDoc::decode(&*sign_doc_raw).is_ok());
    }

    #[test]
    fn signing_works() {
        let secret_key = SecretKey::new();

        let tx_raw = build_signed_single_msg_tx(
            TX_INFO,
            CosmosSDKMsg::BankSend {
                recipient_address: "cosmos19dyl0uyzes4k23lscla02n06fc22h4uqsdwq6z".to_string(),
                amount: SingleCoin::ATOM { amount: 1 },
            },
            Arc::new(secret_key),
        )
        .expect("ok signed tx");
        assert!(Tx::from_bytes(&tx_raw).is_ok());
    }

    #[test]
    fn signing_works_mutimsg() {
        let wallet = HDWallet::recover_wallet(WORDS.to_string(), None).expect("wallet");
        let private_key = wallet
            .get_key("m/44'/118'/0'/0/0".to_string())
            .expect("key");

        let msgs = vec![
            CosmosSDKMsg::BankSend {
                recipient_address: "cosmos19dyl0uyzes4k23lscla02n06fc22h4uqsdwq6z".to_string(),
                amount: SingleCoin::ATOM { amount: 1 },
            },
            CosmosSDKMsg::BankSend {
                recipient_address: "cosmos1a83x94xww47e32rgpytttucx2vexxcn2lc2ekx".to_string(),
                amount: SingleCoin::ATOM { amount: 2 },
            },
        ];

        let tx_raw = build_signed_msg_tx(TX_INFO, msgs, private_key).expect("ok signed tx");
        assert_eq!(
            hex::encode(tx_raw),
            "0aa9020a90010a1c2f636f736d6f732e62616e6b2e763162657461312e4d736753656e6412700a2d636f736d6f73316c357337746e6a323861377a786565636b6867776c686a797338646c7272656667717234706a122d636f736d6f73313964796c3075797a6573346b32336c73636c6130326e3036666332326834757173647771367a1a100a057561746f6d1207313030303030300a90010a1c2f636f736d6f732e62616e6b2e763162657461312e4d736753656e6412700a2d636f736d6f73316c357337746e6a323861377a786565636b6867776c686a797338646c7272656667717234706a122d636f736d6f73316138337839347877773437653332726770797474747563783276657878636e326c6332656b781a100a057561746f6d12073230303030303018a94612680a4e0a460a1f2f636f736d6f732e63727970746f2e736563703235366b312e5075624b657912230a21028c3956de0011d6b9b2c735045647d14b38e63557e497fc025de9a17a5729c52012040a02080112160a100a057561746f6d12073130303030303010a08d061a406be1c153eda9e3ba022d2e9138c0682991ba6cf6b8b7bdc75ae1adb88b8a977b35e18292b569cb66ffff16189f37a5848648f14caa1084cfb4f7041deda737ae"
        );
    }

    use crate::wallet::HDWallet;
    use ethers::utils::hex;

    #[test]
    fn signing_check() {
        let wallet = HDWallet::recover_wallet(WORDS.to_string(), None).expect("wallet");

        let private_key = wallet
            .get_key("m/44'/118'/0'/0/0".to_string())
            .expect("key");

        let keystr = hex::encode(private_key.get_signing_key().to_bytes());
        assert_eq!(
            keystr,
            "cbdff41bb60c39f7b85d6378586951f61cf1e8a33c0a034b1f9f98ffe3ad18cf"
        );

        let pubkeys = private_key.get_public_key_bytes();
        assert_eq!(
            hex::encode(pubkeys),
            "028c3956de0011d6b9b2c735045647d14b38e63557e497fc025de9a17a5729c520"
        );

        let cosmos_address = wallet
            .get_address(
                WalletCoin::CosmosSDK {
                    network: Network::CosmosHub,
                },
                0,
            )
            .expect("address");
        assert_eq!(
            cosmos_address,
            "cosmos1l5s7tnj28a7zxeeckhgwlhjys8dlrrefgqr4pj"
        );

        let payload_raw = get_single_msg_sign_payload(
            TX_INFO,
            CosmosSDKMsg::BankSend {
                recipient_address: "cosmos19dyl0uyzes4k23lscla02n06fc22h4uqsdwq6z".to_string(),
                amount: SingleCoin::ATOM { amount: 1 },
            },
            PublicKeyBytesWrapper(private_key.get_public_key_bytes()),
        )
        .expect("ok signed payload");

        assert_eq!(
            hex::encode(payload_raw),
            "0a96010a90010a1c2f636f736d6f732e62616e6b2e763162657461312e4d736753656e6412700a2d636f736d6f73316c357337746e6a323861377a786565636b6867776c686a797338646c7272656667717234706a122d636f736d6f73313964796c3075797a6573346b32336c73636c6130326e3036666332326834757173647771367a1a100a057561746f6d12073130303030303018a94612680a4e0a460a1f2f636f736d6f732e63727970746f2e736563703235366b312e5075624b657912230a21028c3956de0011d6b9b2c735045647d14b38e63557e497fc025de9a17a5729c52012040a02080112160a100a057561746f6d12073130303030303010a08d061a0b636f736d6f736875622d342001"
        );

        let tx_raw = build_signed_single_msg_tx(
            TX_INFO,
            CosmosSDKMsg::BankSend {
                recipient_address: "cosmos19dyl0uyzes4k23lscla02n06fc22h4uqsdwq6z".to_string(),
                amount: SingleCoin::ATOM { amount: 1 },
            },
            private_key,
        )
        .expect("ok signed tx");

        assert_eq!(
            hex::encode(tx_raw),
            "0a96010a90010a1c2f636f736d6f732e62616e6b2e763162657461312e4d736753656e6412700a2d636f736d6f73316c357337746e6a323861377a786565636b6867776c686a797338646c7272656667717234706a122d636f736d6f73313964796c3075797a6573346b32336c73636c6130326e3036666332326834757173647771367a1a100a057561746f6d12073130303030303018a94612680a4e0a460a1f2f636f736d6f732e63727970746f2e736563703235366b312e5075624b657912230a21028c3956de0011d6b9b2c735045647d14b38e63557e497fc025de9a17a5729c52012040a02080112160a100a057561746f6d12073130303030303010a08d061a40aa554d4be2ac72d644002296882c188de39944efd21fc021bf1202721fff40d05e9c86d398b11bb94e16cf79dd4866eca22d84b6785bd0098ed353615585485c"
        );
    }

    #[test]
    fn staking_delegate_check() {
        let wallet = HDWallet::recover_wallet(WORDS.to_string(), None).expect("wallet");

        let private_key = wallet
            .get_key("m/44'/118'/0'/0/0".to_string())
            .expect("key");

        let payload_raw = get_single_msg_sign_payload(
            TX_INFO,
            CosmosSDKMsg::StakingDelegate {
                validator_address: "cosmosvaloper19dyl0uyzes4k23lscla02n06fc22h4uq4e64k3"
                    .to_string(),
                amount: SingleCoin::UATOM { amount: 100 },
            },
            PublicKeyBytesWrapper(private_key.get_public_key_bytes()),
        )
        .expect("ok signed payload");

        assert_eq!(
            hex::encode(payload_raw),
            "0aa0010a9a010a232f636f736d6f732e7374616b696e672e763162657461312e4d736744656c656761746512730a2d636f736d6f73316c357337746e6a323861377a786565636b6867776c686a797338646c7272656667717234706a1234636f736d6f7376616c6f706572313964796c3075797a6573346b32336c73636c6130326e30366663323268347571346536346b331a0c0a057561746f6d120331303018a94612680a4e0a460a1f2f636f736d6f732e63727970746f2e736563703235366b312e5075624b657912230a21028c3956de0011d6b9b2c735045647d14b38e63557e497fc025de9a17a5729c52012040a02080112160a100a057561746f6d12073130303030303010a08d061a0b636f736d6f736875622d342001"
        );

        let tx_raw = build_signed_single_msg_tx(
            TX_INFO,
            CosmosSDKMsg::StakingDelegate {
                validator_address: "cosmosvaloper19dyl0uyzes4k23lscla02n06fc22h4uq4e64k3"
                    .to_string(),
                amount: SingleCoin::UATOM { amount: 100 },
            },
            private_key,
        )
        .expect("ok signed tx");

        assert_eq!(
            hex::encode(tx_raw),
            "0aa0010a9a010a232f636f736d6f732e7374616b696e672e763162657461312e4d736744656c656761746512730a2d636f736d6f73316c357337746e6a323861377a786565636b6867776c686a797338646c7272656667717234706a1234636f736d6f7376616c6f706572313964796c3075797a6573346b32336c73636c6130326e30366663323268347571346536346b331a0c0a057561746f6d120331303018a94612680a4e0a460a1f2f636f736d6f732e63727970746f2e736563703235366b312e5075624b657912230a21028c3956de0011d6b9b2c735045647d14b38e63557e497fc025de9a17a5729c52012040a02080112160a100a057561746f6d12073130303030303010a08d061a404d71f59fb847a319b5cd4a831eed8c9baa4051a656392be6c981f95d5debf552011318ac433caf47e8df57d6fb133cf9f5d91db031dff59beb2d98b7e041a125"
        );
    }

    #[test]
    fn staking_undelegate_check() {
        let wallet = HDWallet::recover_wallet(WORDS.to_string(), None).expect("wallet");

        let private_key = wallet
            .get_key("m/44'/118'/0'/0/0".to_string())
            .expect("key");

        let payload_raw = get_single_msg_sign_payload(
            TX_INFO,
            CosmosSDKMsg::StakingUndelegate {
                validator_address: "cosmosvaloper19dyl0uyzes4k23lscla02n06fc22h4uq4e64k3"
                    .to_string(),
                amount: SingleCoin::UATOM { amount: 100 },
            },
            PublicKeyBytesWrapper(private_key.get_public_key_bytes()),
        )
        .expect("ok signed payload");

        assert_eq!(
            hex::encode(payload_raw),
            "0aa2010a9c010a252f636f736d6f732e7374616b696e672e763162657461312e4d7367556e64656c656761746512730a2d636f736d6f73316c357337746e6a323861377a786565636b6867776c686a797338646c7272656667717234706a1234636f736d6f7376616c6f706572313964796c3075797a6573346b32336c73636c6130326e30366663323268347571346536346b331a0c0a057561746f6d120331303018a94612680a4e0a460a1f2f636f736d6f732e63727970746f2e736563703235366b312e5075624b657912230a21028c3956de0011d6b9b2c735045647d14b38e63557e497fc025de9a17a5729c52012040a02080112160a100a057561746f6d12073130303030303010a08d061a0b636f736d6f736875622d342001"
        );

        let tx_raw = build_signed_single_msg_tx(
            TX_INFO,
            CosmosSDKMsg::StakingUndelegate {
                validator_address: "cosmosvaloper19dyl0uyzes4k23lscla02n06fc22h4uq4e64k3"
                    .to_string(),
                amount: SingleCoin::UATOM { amount: 100 },
            },
            private_key,
        )
        .expect("ok signed tx");

        assert_eq!(
            hex::encode(tx_raw),
            "0aa2010a9c010a252f636f736d6f732e7374616b696e672e763162657461312e4d7367556e64656c656761746512730a2d636f736d6f73316c357337746e6a323861377a786565636b6867776c686a797338646c7272656667717234706a1234636f736d6f7376616c6f706572313964796c3075797a6573346b32336c73636c6130326e30366663323268347571346536346b331a0c0a057561746f6d120331303018a94612680a4e0a460a1f2f636f736d6f732e63727970746f2e736563703235366b312e5075624b657912230a21028c3956de0011d6b9b2c735045647d14b38e63557e497fc025de9a17a5729c52012040a02080112160a100a057561746f6d12073130303030303010a08d061a407c468b64e58510b3dc20259d6042f280b8ee9e9aca6a0b3bfc21d931509659b70169aad7543970b65c8bc6aa3bccbb8868ce85d3eece042396492e6dc666404a"
        );
    }

    #[test]
    fn staking_begin_redelegate_check() {
        let wallet = HDWallet::recover_wallet(WORDS.to_string(), None).expect("wallet");

        let private_key = wallet
            .get_key("m/44'/118'/0'/0/0".to_string())
            .expect("key");

        let payload_raw = get_single_msg_sign_payload(
            TX_INFO,
            CosmosSDKMsg::StakingBeginRedelegate {
                validator_src_address: "cosmosvaloper1l5s7tnj28a7zxeeckhgwlhjys8dlrrefd5hqdp"
                    .to_string(),
                validator_dst_address: "cosmosvaloper19dyl0uyzes4k23lscla02n06fc22h4uq4e64k3"
                    .to_string(),
                amount: SingleCoin::UATOM { amount: 100 },
            },
            PublicKeyBytesWrapper(private_key.get_public_key_bytes()),
        )
        .expect("ok signed payload");

        assert_eq!(
            hex::encode(payload_raw),
            "0ade010ad8010a2a2f636f736d6f732e7374616b696e672e763162657461312e4d7367426567696e526564656c656761746512a9010a2d636f736d6f73316c357337746e6a323861377a786565636b6867776c686a797338646c7272656667717234706a1234636f736d6f7376616c6f706572316c357337746e6a323861377a786565636b6867776c686a797338646c727265666435687164701a34636f736d6f7376616c6f706572313964796c3075797a6573346b32336c73636c6130326e30366663323268347571346536346b33220c0a057561746f6d120331303018a94612680a4e0a460a1f2f636f736d6f732e63727970746f2e736563703235366b312e5075624b657912230a21028c3956de0011d6b9b2c735045647d14b38e63557e497fc025de9a17a5729c52012040a02080112160a100a057561746f6d12073130303030303010a08d061a0b636f736d6f736875622d342001"
        );

        let tx_raw = build_signed_single_msg_tx(
            TX_INFO,
            CosmosSDKMsg::StakingBeginRedelegate {
                validator_src_address: "cosmosvaloper1l5s7tnj28a7zxeeckhgwlhjys8dlrrefd5hqdp"
                    .to_string(),
                validator_dst_address: "cosmosvaloper19dyl0uyzes4k23lscla02n06fc22h4uq4e64k3"
                    .to_string(),
                amount: SingleCoin::UATOM { amount: 100 },
            },
            private_key,
        )
        .expect("ok signed tx");

        assert_eq!(
            hex::encode(tx_raw),
            "0ade010ad8010a2a2f636f736d6f732e7374616b696e672e763162657461312e4d7367426567696e526564656c656761746512a9010a2d636f736d6f73316c357337746e6a323861377a786565636b6867776c686a797338646c7272656667717234706a1234636f736d6f7376616c6f706572316c357337746e6a323861377a786565636b6867776c686a797338646c727265666435687164701a34636f736d6f7376616c6f706572313964796c3075797a6573346b32336c73636c6130326e30366663323268347571346536346b33220c0a057561746f6d120331303018a94612680a4e0a460a1f2f636f736d6f732e63727970746f2e736563703235366b312e5075624b657912230a21028c3956de0011d6b9b2c735045647d14b38e63557e497fc025de9a17a5729c52012040a02080112160a100a057561746f6d12073130303030303010a08d061a40de252fd4e12b786c499d62ea5cc7070899acff3b88d6438c5542529a4a18d15755496029a1936865658b872ec9765d92a8394bad2443da84e73536917a65139f"
        );
    }

    #[test]
    fn distribution_setwithdraw_address_check() {
        let wallet = HDWallet::recover_wallet(WORDS.to_string(), None).expect("wallet");

        let private_key = wallet
            .get_key("m/44'/118'/0'/0/0".to_string())
            .expect("key");

        let payload_raw = get_single_msg_sign_payload(
            TX_INFO,
            CosmosSDKMsg::DistributionSetWithdrawAddress {
                withdraw_address: "cosmos19dyl0uyzes4k23lscla02n06fc22h4uqsdwq6z".to_string(),
            },
            PublicKeyBytesWrapper(private_key.get_public_key_bytes()),
        )
        .expect("ok signed payload");

        assert_eq!(
            hex::encode(payload_raw),
            "0a9a010a94010a322f636f736d6f732e646973747269627574696f6e2e763162657461312e4d7367536574576974686472617741646472657373125e0a2d636f736d6f73316c357337746e6a323861377a786565636b6867776c686a797338646c7272656667717234706a122d636f736d6f73313964796c3075797a6573346b32336c73636c6130326e3036666332326834757173647771367a18a94612680a4e0a460a1f2f636f736d6f732e63727970746f2e736563703235366b312e5075624b657912230a21028c3956de0011d6b9b2c735045647d14b38e63557e497fc025de9a17a5729c52012040a02080112160a100a057561746f6d12073130303030303010a08d061a0b636f736d6f736875622d342001"
        );

        let tx_raw = build_signed_single_msg_tx(
            TX_INFO,
            CosmosSDKMsg::DistributionSetWithdrawAddress {
                withdraw_address: "cosmos19dyl0uyzes4k23lscla02n06fc22h4uqsdwq6z".to_string(),
            },
            private_key,
        )
        .expect("ok signed tx");

        assert_eq!(
            hex::encode(tx_raw),
            "0a9a010a94010a322f636f736d6f732e646973747269627574696f6e2e763162657461312e4d7367536574576974686472617741646472657373125e0a2d636f736d6f73316c357337746e6a323861377a786565636b6867776c686a797338646c7272656667717234706a122d636f736d6f73313964796c3075797a6573346b32336c73636c6130326e3036666332326834757173647771367a18a94612680a4e0a460a1f2f636f736d6f732e63727970746f2e736563703235366b312e5075624b657912230a21028c3956de0011d6b9b2c735045647d14b38e63557e497fc025de9a17a5729c52012040a02080112160a100a057561746f6d12073130303030303010a08d061a40c29ab82aec56651fb33a4df92f499bb4624d0be31cd51d64df234a4d380282bb5ebda7aa54a84d8075f6b2ffb0b5fa5f98118b108888fcfdbbaf4efaca4ffdba"
        );
    }

    #[test]
    fn distribution_withdraw_delegator_reward_check() {
        let wallet = HDWallet::recover_wallet(WORDS.to_string(), None).expect("wallet");

        let private_key = wallet
            .get_key("m/44'/118'/0'/0/0".to_string())
            .expect("key");

        let payload_raw = get_single_msg_sign_payload(
            TX_INFO,
            CosmosSDKMsg::DistributionWithdrawDelegatorReward {
                validator_address: "cosmosvaloper19dyl0uyzes4k23lscla02n06fc22h4uq4e64k3"
                    .to_string(),
            },
            PublicKeyBytesWrapper(private_key.get_public_key_bytes()),
        )
        .expect("ok signed payload");

        assert_eq!(
            hex::encode(payload_raw),
            "0aa6010aa0010a372f636f736d6f732e646973747269627574696f6e2e763162657461312e4d7367576974686472617744656c656761746f7252657761726412650a2d636f736d6f73316c357337746e6a323861377a786565636b6867776c686a797338646c7272656667717234706a1234636f736d6f7376616c6f706572313964796c3075797a6573346b32336c73636c6130326e30366663323268347571346536346b3318a94612680a4e0a460a1f2f636f736d6f732e63727970746f2e736563703235366b312e5075624b657912230a21028c3956de0011d6b9b2c735045647d14b38e63557e497fc025de9a17a5729c52012040a02080112160a100a057561746f6d12073130303030303010a08d061a0b636f736d6f736875622d342001"
        );

        let tx_raw = build_signed_single_msg_tx(
            TX_INFO,
            CosmosSDKMsg::DistributionWithdrawDelegatorReward {
                validator_address: "cosmosvaloper19dyl0uyzes4k23lscla02n06fc22h4uq4e64k3"
                    .to_string(),
            },
            private_key,
        )
        .expect("ok signed tx");

        assert_eq!(
            hex::encode(tx_raw),
            "0aa6010aa0010a372f636f736d6f732e646973747269627574696f6e2e763162657461312e4d7367576974686472617744656c656761746f7252657761726412650a2d636f736d6f73316c357337746e6a323861377a786565636b6867776c686a797338646c7272656667717234706a1234636f736d6f7376616c6f706572313964796c3075797a6573346b32336c73636c6130326e30366663323268347571346536346b3318a94612680a4e0a460a1f2f636f736d6f732e63727970746f2e736563703235366b312e5075624b657912230a21028c3956de0011d6b9b2c735045647d14b38e63557e497fc025de9a17a5729c52012040a02080112160a100a057561746f6d12073130303030303010a08d061a40ae166e9cc8489ded5e6dc82e99d0b7ee017fc0234a70c0851cff133c811e92165391c5404c474278ed8cbe85b28f1cf4ee6e59071ccdf3d495dddfd12c4029f1"
        );
    }

    #[test]
    fn nft_issue_denom_check() {
        let wallet = HDWallet::recover_wallet(WORDS.to_string(), None).expect("wallet");

        let private_key = wallet
            .get_key("m/44'/118'/0'/0/0".to_string())
            .expect("key");

        let payload_raw = get_single_msg_sign_payload(
            TX_INFO,
            CosmosSDKMsg::NftIssueDenom {
                id: "edition01".to_string(),
                name: "domingo1".to_string(),
                schema: "test".to_string(),
            },
            PublicKeyBytesWrapper(private_key.get_public_key_bytes()),
        )
        .expect("ok signed payload");

        assert_eq!(
            hex::encode(payload_raw),
            "0a720a6d0a1f2f636861696e6d61696e2e6e66742e76312e4d7367497373756544656e6f6d124a0a0965646974696f6e30311208646f6d696e676f311a0474657374222d636f736d6f73316c357337746e6a323861377a786565636b6867776c686a797338646c7272656667717234706a18a94612680a4e0a460a1f2f636f736d6f732e63727970746f2e736563703235366b312e5075624b657912230a21028c3956de0011d6b9b2c735045647d14b38e63557e497fc025de9a17a5729c52012040a02080112160a100a057561746f6d12073130303030303010a08d061a0b636f736d6f736875622d342001"
        );

        let tx_raw = build_signed_single_msg_tx(
            TX_INFO,
            CosmosSDKMsg::NftIssueDenom {
                id: "edition01".to_string(),
                name: "domingo1".to_string(),
                schema: "test".to_string(),
            },
            private_key,
        )
        .expect("ok signed tx");

        assert_eq!(
            hex::encode(tx_raw),
            "0a720a6d0a1f2f636861696e6d61696e2e6e66742e76312e4d7367497373756544656e6f6d124a0a0965646974696f6e30311208646f6d696e676f311a0474657374222d636f736d6f73316c357337746e6a323861377a786565636b6867776c686a797338646c7272656667717234706a18a94612680a4e0a460a1f2f636f736d6f732e63727970746f2e736563703235366b312e5075624b657912230a21028c3956de0011d6b9b2c735045647d14b38e63557e497fc025de9a17a5729c52012040a02080112160a100a057561746f6d12073130303030303010a08d061a404d0eb09d0735c80d8dfa9a7113beeff4dc38fb6f6bdfcad1a39ff0153ba5eaa3236d8413abcd31c62755946238656b80df428c7d05b43fcff3531dfae7687064"
        );
    }

    #[test]
    fn nft_transfer_check() {
        let wallet = HDWallet::recover_wallet(WORDS.to_string(), None).expect("wallet");

        let private_key = wallet
            .get_key("m/44'/118'/0'/0/0".to_string())
            .expect("key");

        let payload_raw = get_single_msg_sign_payload(
            TX_INFO,
            CosmosSDKMsg::NftTransfer {
                id: "edition01".to_string(),
                denom_id: "domingo1".to_string(),
                recipient: "cosmos19dyl0uyzes4k23lscla02n06fc22h4uqsdwq6z".to_string(),
            },
            PublicKeyBytesWrapper(private_key.get_public_key_bytes()),
        )
        .expect("ok signed payload");

        assert_eq!(
            hex::encode(payload_raw),
            "0a9d010a97010a202f636861696e6d61696e2e6e66742e76312e4d73675472616e736665724e465412730a0965646974696f6e30311208646f6d696e676f311a2d636f736d6f73316c357337746e6a323861377a786565636b6867776c686a797338646c7272656667717234706a222d636f736d6f73313964796c3075797a6573346b32336c73636c6130326e3036666332326834757173647771367a18a94612680a4e0a460a1f2f636f736d6f732e63727970746f2e736563703235366b312e5075624b657912230a21028c3956de0011d6b9b2c735045647d14b38e63557e497fc025de9a17a5729c52012040a02080112160a100a057561746f6d12073130303030303010a08d061a0b636f736d6f736875622d342001"
        );

        let tx_raw = build_signed_single_msg_tx(
            TX_INFO,
            CosmosSDKMsg::NftTransfer {
                id: "edition01".to_string(),
                denom_id: "domingo1".to_string(),
                recipient: "cosmos19dyl0uyzes4k23lscla02n06fc22h4uqsdwq6z".to_string(),
            },
            private_key,
        )
        .expect("ok signed tx");

        assert_eq!(
            hex::encode(tx_raw),
            "0a9d010a97010a202f636861696e6d61696e2e6e66742e76312e4d73675472616e736665724e465412730a0965646974696f6e30311208646f6d696e676f311a2d636f736d6f73316c357337746e6a323861377a786565636b6867776c686a797338646c7272656667717234706a222d636f736d6f73313964796c3075797a6573346b32336c73636c6130326e3036666332326834757173647771367a18a94612680a4e0a460a1f2f636f736d6f732e63727970746f2e736563703235366b312e5075624b657912230a21028c3956de0011d6b9b2c735045647d14b38e63557e497fc025de9a17a5729c52012040a02080112160a100a057561746f6d12073130303030303010a08d061a409645a66de4809f282349fce4a80f8478d78b0b0c0d8d23f4ebe7430589fed7123e0e432f244e7b991130a475db8e2d5f90ae5f933682763afea798f78da156ff"
        );
    }

    #[test]
    fn nft_mint_check() {
        let wallet = HDWallet::recover_wallet(WORDS.to_string(), None).expect("wallet");

        let private_key = wallet
            .get_key("m/44'/118'/0'/0/0".to_string())
            .expect("key");

        let payload_raw = get_single_msg_sign_payload(
            TX_INFO,
            CosmosSDKMsg::NftMint {
                id: "edition01".to_string(),
                denom_id: "domingo1".to_string(),
                name: "test".to_string(),
                uri: "test".to_string(),
                data: "test".to_string(),
                recipient: "cosmos19dyl0uyzes4k23lscla02n06fc22h4uqsdwq6z".to_string(),
            },
            PublicKeyBytesWrapper(private_key.get_public_key_bytes()),
        )
        .expect("ok signed payload");

        assert_eq!(
            hex::encode(payload_raw),
            "0aac010aa6010a1c2f636861696e6d61696e2e6e66742e76312e4d73674d696e744e46541285010a0965646974696f6e30311208646f6d696e676f311a04746573742204746573742a0474657374322d636f736d6f73316c357337746e6a323861377a786565636b6867776c686a797338646c7272656667717234706a3a2d636f736d6f73313964796c3075797a6573346b32336c73636c6130326e3036666332326834757173647771367a18a94612680a4e0a460a1f2f636f736d6f732e63727970746f2e736563703235366b312e5075624b657912230a21028c3956de0011d6b9b2c735045647d14b38e63557e497fc025de9a17a5729c52012040a02080112160a100a057561746f6d12073130303030303010a08d061a0b636f736d6f736875622d342001"
        );

        let tx_raw = build_signed_single_msg_tx(
            TX_INFO,
            CosmosSDKMsg::NftMint {
                id: "edition01".to_string(),
                denom_id: "domingo1".to_string(),
                name: "test".to_string(),
                uri: "test".to_string(),
                data: "test".to_string(),
                recipient: "cosmos19dyl0uyzes4k23lscla02n06fc22h4uqsdwq6z".to_string(),
            },
            private_key,
        )
        .expect("ok signed tx");

        assert_eq!(
            hex::encode(tx_raw),
            "0aac010aa6010a1c2f636861696e6d61696e2e6e66742e76312e4d73674d696e744e46541285010a0965646974696f6e30311208646f6d696e676f311a04746573742204746573742a0474657374322d636f736d6f73316c357337746e6a323861377a786565636b6867776c686a797338646c7272656667717234706a3a2d636f736d6f73313964796c3075797a6573346b32336c73636c6130326e3036666332326834757173647771367a18a94612680a4e0a460a1f2f636f736d6f732e63727970746f2e736563703235366b312e5075624b657912230a21028c3956de0011d6b9b2c735045647d14b38e63557e497fc025de9a17a5729c52012040a02080112160a100a057561746f6d12073130303030303010a08d061a401a3eb24123103ee0ec2856315311b8c9c01e3e54249beb18bec91864834c6ffd7605e2a866fa7307f2786bc15e9075fa8d73cd188924eb7bded6214c858f9fdf"
        );
    }

    #[test]
    fn nft_edit_check() {
        let wallet = HDWallet::recover_wallet(WORDS.to_string(), None).expect("wallet");

        let private_key = wallet
            .get_key("m/44'/118'/0'/0/0".to_string())
            .expect("key");

        let payload_raw = get_single_msg_sign_payload(
            TX_INFO,
            CosmosSDKMsg::NftEdit {
                id: "edition01".to_string(),
                denom_id: "domingo1".to_string(),
                name: "test".to_string(),
                uri: "test".to_string(),
                data: "test".to_string(),
            },
            PublicKeyBytesWrapper(private_key.get_public_key_bytes()),
        )
        .expect("ok signed payload");

        assert_eq!(
            hex::encode(payload_raw),
            "0a7b0a760a1c2f636861696e6d61696e2e6e66742e76312e4d7367456469744e465412560a0965646974696f6e30311208646f6d696e676f311a04746573742204746573742a0474657374322d636f736d6f73316c357337746e6a323861377a786565636b6867776c686a797338646c7272656667717234706a18a94612680a4e0a460a1f2f636f736d6f732e63727970746f2e736563703235366b312e5075624b657912230a21028c3956de0011d6b9b2c735045647d14b38e63557e497fc025de9a17a5729c52012040a02080112160a100a057561746f6d12073130303030303010a08d061a0b636f736d6f736875622d342001"
        );

        let tx_raw = build_signed_single_msg_tx(
            TX_INFO,
            CosmosSDKMsg::NftEdit {
                id: "edition01".to_string(),
                denom_id: "domingo1".to_string(),
                name: "test".to_string(),
                uri: "test".to_string(),
                data: "test".to_string(),
            },
            private_key,
        )
        .expect("ok signed tx");

        assert_eq!(
            hex::encode(tx_raw),
            "0a7b0a760a1c2f636861696e6d61696e2e6e66742e76312e4d7367456469744e465412560a0965646974696f6e30311208646f6d696e676f311a04746573742204746573742a0474657374322d636f736d6f73316c357337746e6a323861377a786565636b6867776c686a797338646c7272656667717234706a18a94612680a4e0a460a1f2f636f736d6f732e63727970746f2e736563703235366b312e5075624b657912230a21028c3956de0011d6b9b2c735045647d14b38e63557e497fc025de9a17a5729c52012040a02080112160a100a057561746f6d12073130303030303010a08d061a401134c4d5d9c1c6f5435e2dcc701512401c4220249b54ffc7c0e6793311399e9d60207caf1c175cbfc6ab999c7d8e75ef5f66931f73829e03f1ea9d3987bf442e"
        );
    }

    #[test]
    fn nft_burn_check() {
        let wallet = HDWallet::recover_wallet(WORDS.to_string(), None).expect("wallet");

        let private_key = wallet
            .get_key("m/44'/118'/0'/0/0".to_string())
            .expect("key");

        let payload_raw = get_single_msg_sign_payload(
            TX_INFO,
            CosmosSDKMsg::NftBurn {
                id: "edition01".to_string(),
                denom_id: "domingo1".to_string(),
            },
            PublicKeyBytesWrapper(private_key.get_public_key_bytes()),
        )
        .expect("ok signed payload");

        assert_eq!(
            hex::encode(payload_raw),
            "0a690a640a1c2f636861696e6d61696e2e6e66742e76312e4d73674275726e4e465412440a0965646974696f6e30311208646f6d696e676f311a2d636f736d6f73316c357337746e6a323861377a786565636b6867776c686a797338646c7272656667717234706a18a94612680a4e0a460a1f2f636f736d6f732e63727970746f2e736563703235366b312e5075624b657912230a21028c3956de0011d6b9b2c735045647d14b38e63557e497fc025de9a17a5729c52012040a02080112160a100a057561746f6d12073130303030303010a08d061a0b636f736d6f736875622d342001"
        );

        let tx_raw = build_signed_single_msg_tx(
            TX_INFO,
            CosmosSDKMsg::NftBurn {
                id: "edition01".to_string(),
                denom_id: "domingo1".to_string(),
            },
            private_key,
        )
        .expect("ok signed tx");

        assert_eq!(
            hex::encode(tx_raw),
            "0a690a640a1c2f636861696e6d61696e2e6e66742e76312e4d73674275726e4e465412440a0965646974696f6e30311208646f6d696e676f311a2d636f736d6f73316c357337746e6a323861377a786565636b6867776c686a797338646c7272656667717234706a18a94612680a4e0a460a1f2f636f736d6f732e63727970746f2e736563703235366b312e5075624b657912230a21028c3956de0011d6b9b2c735045647d14b38e63557e497fc025de9a17a5729c52012040a02080112160a100a057561746f6d12073130303030303010a08d061a4046e4de5a3c55bd27c2e359315e9b52bb684cc0c3e9d470e77a4d922a1bf2c1b334b3504ce639cc94ed84f403f5af4878ae4efea3a696caf9da49597bed2717d9"
        );
    }

    #[test]
    fn ibc_transfer_check() {
        let wallet = HDWallet::recover_wallet(WORDS.to_string(), None).expect("wallet");

        let private_key = wallet
            .get_key("m/44'/118'/0'/0/0".to_string())
            .expect("key");

        let payload_raw = get_single_msg_sign_payload(
            TX_INFO,
            CosmosSDKMsg::IbcTransfer {
                source_channel: "channel-3".to_string(),
                source_port: "transfer".to_string(),
                receiver: "cosmos19dyl0uyzes4k23lscla02n06fc22h4uqsdwq6z".to_string(),
                token: SingleCoin::Other {
                    amount: "100000000".to_string(),
                    denom: "basetcro".to_string(),
                },
                timeout_height: TimeoutHeight {
                    revision_number: 0,
                    revision_height: 0,
                },
                timeout_timestamp: 1645800000000000000,
            },
            PublicKeyBytesWrapper(private_key.get_public_key_bytes()),
        )
        .expect("ok signed payload");

        assert_eq!(
            hex::encode(payload_raw),
            "0aca010ac4010a292f6962632e6170706c69636174696f6e732e7472616e736665722e76312e4d73675472616e736665721296010a087472616e7366657212096368616e6e656c2d331a150a08626173657463726f1209313030303030303030222d636f736d6f73316c357337746e6a323861377a786565636b6867776c686a797338646c7272656667717234706a2a2d636f736d6f73313964796c3075797a6573346b32336c73636c6130326e3036666332326834757173647771367a3200388080da9a95ccc3eb1618a94612680a4e0a460a1f2f636f736d6f732e63727970746f2e736563703235366b312e5075624b657912230a21028c3956de0011d6b9b2c735045647d14b38e63557e497fc025de9a17a5729c52012040a02080112160a100a057561746f6d12073130303030303010a08d061a0b636f736d6f736875622d342001"
        );

        let tx_raw = build_signed_single_msg_tx(
            TX_INFO,
            CosmosSDKMsg::IbcTransfer {
                source_channel: "channel-3".to_string(),
                source_port: "transfer".to_string(),
                receiver: "cosmos19dyl0uyzes4k23lscla02n06fc22h4uqsdwq6z".to_string(),
                token: SingleCoin::Other {
                    amount: "100000000".to_string(),
                    denom: "basetcro".to_string(),
                },
                timeout_height: TimeoutHeight {
                    revision_number: 0,
                    revision_height: 0,
                },
                timeout_timestamp: 1645800000000000000,
            },
            private_key,
        )
        .expect("ok signed tx");

        assert_eq!(
            hex::encode(tx_raw),
            "0aca010ac4010a292f6962632e6170706c69636174696f6e732e7472616e736665722e76312e4d73675472616e736665721296010a087472616e7366657212096368616e6e656c2d331a150a08626173657463726f1209313030303030303030222d636f736d6f73316c357337746e6a323861377a786565636b6867776c686a797338646c7272656667717234706a2a2d636f736d6f73313964796c3075797a6573346b32336c73636c6130326e3036666332326834757173647771367a3200388080da9a95ccc3eb1618a94612680a4e0a460a1f2f636f736d6f732e63727970746f2e736563703235366b312e5075624b657912230a21028c3956de0011d6b9b2c735045647d14b38e63557e497fc025de9a17a5729c52012040a02080112160a100a057561746f6d12073130303030303010a08d061a409cee761ef007f4e0020dc1fe85610affd7555227e15cd068a364659ed58b638e725f543da0e1c6e8d39076ea9400de778053650053cbf2c98f3f72499938b97d"
        );
    }

    #[test]
    fn message_check() {
        let amount = &SingleCoin::ATOM { amount: 1 };
        let amount_coin: Coin = amount.try_into().unwrap();
        let sender_address = &"cosmos1l5s7tnj28a7zxeeckhgwlhjys8dlrrefgqr4pj".to_string();
        let sender_account_id = sender_address.parse::<AccountId>().unwrap();
        let recipient_address = &"cosmos19dyl0uyzes4k23lscla02n06fc22h4uqsdwq6z".to_string();
        let recipient_account_id = recipient_address.parse::<AccountId>().unwrap();
        let msg_send = MsgSend {
            from_address: sender_account_id,
            to_address: recipient_account_id,
            amount: vec![amount_coin],
        };

        assert_eq!(
            hex::encode(msg_send.to_any().unwrap_or_default().value),
            "0a2d636f736d6f73316c357337746e6a323861377a786565636b6867776c686a797338646c7272656667717234706a122d636f736d6f73313964796c3075797a6573346b32336c73636c6130326e3036666332326834757173647771367a1a100a057561746f6d120731303030303030"
        );
    }
}<|MERGE_RESOLUTION|>--- conflicted
+++ resolved
@@ -11,18 +11,13 @@
 use cosmrs::{AccountId, Any, Coin};
 use eyre::{eyre, Context};
 use ibc::applications::transfer::msgs::transfer::MsgTransfer;
-<<<<<<< HEAD
 use ibc::core::ics02_client::height::Height;
 use ibc::core::ics04_channel::timeout::TimeoutHeight as IbcTimeoutHeight;
-=======
-use ibc::core::ics04_channel::timeout::TimeoutHeight;
->>>>>>> 2bc1384a
 use ibc::core::ics24_host::identifier::{ChannelId, PortId};
 use ibc::signer::Signer;
 use ibc::timestamp::Timestamp;
 use ibc::tx_msg::Msg as IbcMsg;
 use ibc_proto::cosmos::base::v1beta1::Coin as IbcCoin;
-use ibc_proto::ibc::core::client::v1::Height;
 use serde::{Deserialize, Serialize};
 use std::str::FromStr;
 use std::sync::Arc;
@@ -177,11 +172,7 @@
                 }
             }
             SingleCoin::Other { amount, denom } => Coin {
-<<<<<<< HEAD
-                amount: amount.parse().map_err(|_| eyre!("not an amount"))?,
-=======
                 amount: amount.parse().wrap_err("amount parse error")?,
->>>>>>> 2bc1384a
                 denom: denom.parse()?,
             },
         })
@@ -634,21 +625,12 @@
                 timeout_timestamp,
             } => {
                 let any = MsgTransfer {
-<<<<<<< HEAD
                     sender: Signer::from_str(sender_address.as_ref())?,
-=======
-                    sender: Signer::from_str(&sender_address.to_string())?,
->>>>>>> 2bc1384a
                     receiver: Signer::from_str(receiver)?,
                     source_port: PortId::from_str(source_port)?,
                     source_channel: ChannelId::from_str(source_channel)?,
                     token: token.try_into()?,
-<<<<<<< HEAD
                     timeout_height: timeout_height.try_into()?,
-=======
-                    // TODO: timeout_height and timeout_timestamp cannot both be 0.
-                    timeout_height: TimeoutHeight::try_from(timeout_height.clone())?,
->>>>>>> 2bc1384a
                     timeout_timestamp: Timestamp::from_nanoseconds(*timeout_timestamp)?,
                 }
                 .to_any();
