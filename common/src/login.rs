--- conflicted
+++ resolved
@@ -36,10 +36,7 @@
         let sig: [u8; 65] = signature
             .try_into()
             .map_err(|_e| EthError::SignatureError)?;
-<<<<<<< HEAD
-=======
         // FIXME: domain, nonce, timestamp to be passed
->>>>>>> 2bc1384a
         let result = self.msg.verify(sig, None, None, None);
         result.map_err(|_e| EthError::SignatureError).map(|_| ())
     }
