--- conflicted
+++ resolved
@@ -50,12 +50,8 @@
 }
 
 /// the raw account status data from the account API
-<<<<<<< HEAD
 #[serde_as]
-#[derive(Serialize, Deserialize, Debug, PartialEq)]
-=======
 #[derive(Serialize, Deserialize, Debug, PartialEq, Eq)]
->>>>>>> b575f0e7
 pub struct RawRpcAccountStatus {
     /// the protobuf type
     #[serde(rename = "@type")]
