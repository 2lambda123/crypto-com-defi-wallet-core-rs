use anyhow::{anyhow, Result};
use defi_wallet_core_common::{
<<<<<<< HEAD
    broadcast_tx_sync_blocking, build_signed_single_msg_tx, get_account_balance_blocking,
    get_account_details_blocking, get_single_msg_sign_payload, query_denom_by_name_blocking,
=======
    broadcast_tx_sync_blocking, build_signed_msg_tx, build_signed_single_msg_tx,
    get_account_balance_blocking, get_account_details_blocking, get_single_msg_sign_payload,
>>>>>>> 19b461b6
    BalanceApiVersion, CosmosSDKMsg, CosmosSDKTxInfo, HDWallet, Network, PublicKeyBytesWrapper,
    RawRpcAccountResponse, SecretKey, SingleCoin, WalletCoin, COMPRESSED_SECP256K1_PUBKEY_SIZE,
};
use defi_wallet_core_common::{
    query_collection_blocking, query_denom_blocking, query_denoms_blocking, query_nft_blocking,
    query_owner_blocking, query_supply_blocking, transaction,
};
use defi_wallet_core_proto as proto;
use proto::chainmain::nft::v1::{BaseNft, Collection, Denom, IdCollection, Owner};
use std::sync::Arc;

/// Wrapper of proto::chainmain::nft::v1::Denom
pub struct DenomRaw {
    pub id: String,
    pub name: String,
    pub schema: String,
    pub creator: String,
}

impl From<Denom> for DenomRaw {
    fn from(d: Denom) -> DenomRaw {
        DenomRaw {
            id: d.id,
            name: d.name,
            schema: d.schema,
            creator: d.creator,
        }
    }
}

/// Wrapper of proto::chainmain::nft::v1::BaseNft
pub struct BaseNftRaw {
    pub id: String,
    pub name: String,
    pub uri: String,
    pub data: String,
    pub owner: String,
}

impl From<BaseNft> for BaseNftRaw {
    fn from(d: BaseNft) -> BaseNftRaw {
        BaseNftRaw {
            id: d.id,
            name: d.name,
            uri: d.uri,
            data: d.data,
            owner: d.owner,
        }
    }
}

/// Wrapper of proto::chainmain::nft::v1::Owner
pub struct OwnerRaw {
    pub address: String,
    pub id_collections: Vec<IdCollection>,
}

impl From<Owner> for OwnerRaw {
    fn from(d: Owner) -> OwnerRaw {
        OwnerRaw {
            address: d.address,
            id_collections: d.id_collections,
        }
    }
}

/// Wrapper of proto::chainmain::nft::v1::Collection
pub struct CollectionRaw {
    pub denom: Option<Denom>,
    pub nfts: Vec<BaseNft>,
}

impl From<Collection> for CollectionRaw {
    fn from(d: Collection) -> CollectionRaw {
        CollectionRaw {
            denom: d.denom,
            nfts: d.nfts,
        }
    }
}

/// Wrapper of `CosmosSDKMsg`
pub enum CosmosSDKMsgRaw {
    /// MsgSend
    BankSend {
        /// recipient address in bech32
        recipient_address: String,
        /// amount to send
        amount: u64,
        denom: String,
    },
    /// MsgIssueDenom
    NftIssueDenom {
        /// The denomination ID of the NFT, necessary as multiple denominations are able to be represented on each chain
        id: String,
        /// The denomination name of the NFT, necessary as multiple denominations are able to be represented on each chain.
        name: String,
        /// The account address of the user creating the denomination.
        schema: String,
    },
    /// MsgMintNft
    NftMint {
        /// The unique ID of the NFT being minted
        id: String,
        /// The unique ID of the denomination.
        denom_id: String,
        /// The name of the NFT being minted.
        name: String,
        /// The URI pointing to a JSON object that contains subsequent tokenData information off-chain
        uri: String,
        /// The data of the NFT.
        data: String,
        /// The recipient of the new NFT
        recipient: String,
    },
    /// MsgEditNft
    NftEdit {
        /// The unique ID of the NFT being edited.
        id: String,
        /// The unique ID of the denomination, necessary as multiple denominations are able to be represented on each chain.
        denom_id: String,
        /// The name of the NFT being edited.
        name: String,
        /// The URI pointing to a JSON object that contains subsequent tokenData information off-chain
        uri: String,
        /// The data of the NFT
        data: String,
    },
    /// MsgTransferNft
    NftTransfer {
        /// The unique ID of the NFT being transferred.
        id: String,
        /// The unique ID of the denomination, necessary as multiple denominations are able to be represented on each chain.
        denom_id: String,
        /// The account address who will receive the NFT as a result of the transfer transaction.
        recipient: String,
    },
    /// MsgBurnNft
    NftBurn {
        /// The ID of the Token.
        id: String,
        /// The Denom ID of the Token.
        denom_id: String,
    },
    /// MsgBeginRedelegate
    StakingBeginRedelegate {
        /// source validator address in bech32
        validator_src_address: String,
        /// destination validator address in bech32
        validator_dst_address: String,
        /// amount to redelegate
        amount: u64,
        denom: String,
    },
    /// MsgDelegate
    StakingDelegate {
        /// validator address in bech32
        validator_address: String,
        /// amount to delegate
        amount: u64,
        denom: String,
    },
    /// MsgUndelegate
    StakingUndelegate {
        /// validator address in bech32
        validator_address: String,
        /// amount to undelegate
        amount: u64,
        denom: String,
    },
    /// MsgWithdrawDelegatorReward
    DistributionWithdrawDelegatorReward {
        /// validator address in bech32
        validator_address: String,
    },
}

impl From<&CosmosSDKMsgRaw> for CosmosSDKMsg {
    fn from(msg: &CosmosSDKMsgRaw) -> CosmosSDKMsg {
        match msg {
            CosmosSDKMsgRaw::BankSend {
                recipient_address,
                amount,
                denom,
            } => CosmosSDKMsg::BankSend {
                recipient_address: recipient_address.to_owned(),
                amount: SingleCoin::Other {
                    amount: format!("{}", amount),
                    denom: denom.to_owned(),
                },
            },
            CosmosSDKMsgRaw::NftIssueDenom { id, name, schema } => CosmosSDKMsg::NftIssueDenom {
                id: id.to_owned(),
                name: name.to_owned(),
                schema: schema.to_owned(),
            },
            CosmosSDKMsgRaw::NftMint {
                id,
                denom_id,
                name,
                uri,
                data,
                recipient,
            } => CosmosSDKMsg::NftMint {
                id: id.to_owned(),
                denom_id: denom_id.to_owned(),
                name: name.to_owned(),
                uri: uri.to_owned(),
                data: data.to_owned(),
                recipient: recipient.to_owned(),
            },
            CosmosSDKMsgRaw::NftEdit {
                id,
                denom_id,
                name,
                uri,
                data,
            } => CosmosSDKMsg::NftEdit {
                id: id.to_owned(),
                denom_id: denom_id.to_owned(),
                name: name.to_owned(),
                uri: uri.to_owned(),
                data: data.to_owned(),
            },
            CosmosSDKMsgRaw::NftTransfer {
                id,
                denom_id,
                recipient,
            } => CosmosSDKMsg::NftTransfer {
                id: id.to_owned(),
                denom_id: denom_id.to_owned(),
                recipient: recipient.to_owned(),
            },
            CosmosSDKMsgRaw::NftBurn { id, denom_id } => CosmosSDKMsg::NftBurn {
                id: id.to_owned(),
                denom_id: denom_id.to_owned(),
            },
            CosmosSDKMsgRaw::StakingDelegate {
                validator_address,
                amount,
                denom,
            } => CosmosSDKMsg::StakingDelegate {
                validator_address: validator_address.to_owned(),
                amount: SingleCoin::Other {
                    amount: format!("{}", amount),
                    denom: denom.to_owned(),
                },
            },
            CosmosSDKMsgRaw::StakingUndelegate {
                validator_address,
                amount,
                denom,
            } => CosmosSDKMsg::StakingUndelegate {
                validator_address: validator_address.to_owned(),
                amount: SingleCoin::Other {
                    amount: format!("{}", amount),
                    denom: denom.to_owned(),
                },
            },
            CosmosSDKMsgRaw::StakingBeginRedelegate {
                validator_src_address,
                validator_dst_address,
                amount,
                denom,
            } => CosmosSDKMsg::StakingBeginRedelegate {
                validator_src_address: validator_src_address.to_owned(),
                validator_dst_address: validator_dst_address.to_owned(),
                amount: SingleCoin::Other {
                    amount: format!("{}", amount),
                    denom: denom.to_owned(),
                },
            },
            CosmosSDKMsgRaw::DistributionWithdrawDelegatorReward { validator_address } => {
                CosmosSDKMsg::DistributionWithdrawDelegatorReward {
                    validator_address: validator_address.to_owned(),
                }
            }
        }
    }
}

#[cxx::bridge(namespace = "org::defi_wallet_core")]
#[allow(clippy::too_many_arguments)]
mod ffi {

    pub enum CoinType {
        /// Crypto.org Chain mainnet
        CryptoOrgMainnet,
        /// Crypto.org Chain testnet
        CryptoOrgTestnet,
        /// Cronos mainnet beta
        CronosMainnet,
        /// Cosmos Hub mainnet
        CosmosHub,
    }

    pub enum MnemonicWordCount {
        /// Word 12
        Twelve,
        /// Word 18
        Eighteen,
        /// Word 24
        TwentyFour,
    }

    pub struct StringTuple {
        pub value: String,
        pub error: String,
    }

    pub struct CosmosSDKTxInfoRaw {
        /// global account number of the sender
        pub account_number: u64,
        /// equivalent of "account nonce"
        pub sequence_number: u64,
        /// the maximum gas limit
        pub gas_limit: u64,
        /// the amount fee to be paid (gas_limit * gas_price)
        pub fee_amount: u64,
        /// the fee's denomination
        pub fee_denom: String,
        /// transaction timeout
        pub timeout_height: u32,
        /// optional memo
        pub memo_note: String,
        /// the network chain id
        pub chain_id: String,
        /// bech32 human readable prefix
        pub bech32hrp: String,
        /// the coin type to use
        pub coin_type: u32,
    }

    pub struct CosmosAccountInfoRaw {
        pub account_number: u64,
        pub sequence_number: u64,
    }

    extern "Rust" {
        pub fn query_account_details(api_url: String, address: String) -> Result<String>;
        pub fn query_account_details_info(
            api_url: String,
            address: String,
        ) -> Result<CosmosAccountInfoRaw>;
        pub fn broadcast_tx(tendermint_rpc_url: String, raw_signed_tx: Vec<u8>) -> Result<String>;
        pub fn query_account_balance(
            api_url: String,
            address: String,
            denom: String,
            api_version: u8,
        ) -> Result<String>;
        type PrivateKey;
        type CosmosSDKMsgRaw;
        pub fn get_msg_signed_tx(
            tx_info: CosmosSDKTxInfoRaw,
            private_key: &PrivateKey,
            msg: &CosmosSDKMsgRaw,
        ) -> Result<Vec<u8>>;
        pub fn get_single_bank_send_signdoc(
            tx_info: CosmosSDKTxInfoRaw,
            sender_pubkey: Vec<u8>,
            recipient_address: String,
            amount: u64,
            denom: String,
        ) -> Result<Vec<u8>>;

        fn get_single_bank_send_signed_tx(
            tx_info: CosmosSDKTxInfoRaw,
            private_key: &PrivateKey,
            recipient_address: String,
            amount: u64,
            denom: String,
        ) -> Result<Vec<u8>>;
        type Wallet;
        fn new_wallet(password: String, word_count: MnemonicWordCount) -> Result<Box<Wallet>>;

        fn restore_wallet(mnemonic: String, password: String) -> Result<Box<Wallet>>;
        fn get_default_address(self: &Wallet, coin: CoinType) -> Result<String>;
        fn get_key(self: &Wallet, derivation_path: String) -> Result<Box<PrivateKey>>;
        fn new_privatekey() -> Box<PrivateKey>;
        fn get_nft_issue_denom_signed_tx(
            tx_info: CosmosSDKTxInfoRaw,
            private_key: &PrivateKey,
            id: String,
            name: String,
            schema: String,
        ) -> Result<Vec<u8>>;
        fn get_nft_mint_signed_tx(
            tx_info: CosmosSDKTxInfoRaw,
            private_key: &PrivateKey,
            id: String,
            denom_id: String,
            name: String,
            uri: String,
            data: String,
            recipient: String,
        ) -> Result<Vec<u8>>;
        fn get_nft_edit_signed_tx(
            tx_info: CosmosSDKTxInfoRaw,
            private_key: &PrivateKey,
            id: String,
            denom_id: String,
            name: String,
            uri: String,
            data: String,
        ) -> Result<Vec<u8>>;
        fn get_nft_transfer_signed_tx(
            tx_info: CosmosSDKTxInfoRaw,
            private_key: &PrivateKey,
            id: String,
            denom_id: String,
            recipient: String,
        ) -> Result<Vec<u8>>;
        fn get_nft_burn_signed_tx(
            tx_info: CosmosSDKTxInfoRaw,
            private_key: &PrivateKey,
            id: String,
            denom_id: String,
        ) -> Result<Vec<u8>>;
<<<<<<< HEAD
        fn query_supply(grpc_url: String, denom_id: String, owner: String) -> Result<u64>;
        type OwnerRaw;
        pub fn query_owner(
            grpc_url: String,
            denom_id: String,
            owner: String,
        ) -> Result<Box<OwnerRaw>>;
        type CollectionRaw;
        pub fn query_collection(grpc_url: String, denom_id: String) -> Result<Box<CollectionRaw>>;
        type DenomRaw;
        pub fn query_denom(grpc_url: String, denom_id: String) -> Result<Box<DenomRaw>>;
        pub fn query_denom_by_name(grpc_url: String, denom_name: String) -> Result<Box<DenomRaw>>;
        fn query_denoms(grpc_url: String) -> Result<Vec<DenomRaw>>;
        type BaseNftRaw;
        fn query_nft(
            grpc_url: String,
            denom_id: String,
            token_id: String,
        ) -> Result<Box<BaseNftRaw>>;
=======
        fn get_staking_delegate_signed_tx(
            tx_info: CosmosSDKTxInfoRaw,
            private_key: &PrivateKey,
            validator_address: String,
            amount: u64,
            denom: String,
            with_reward_withdrawal: bool,
        ) -> Result<Vec<u8>>;
        fn get_staking_redelegate_signed_tx(
            tx_info: CosmosSDKTxInfoRaw,
            private_key: &PrivateKey,
            validator_src_address: String,
            validator_dst_address: String,
            amount: u64,
            denom: String,
            with_reward_withdrawal: bool,
        ) -> Result<Vec<u8>>;
        fn get_staking_unbond_signed_tx(
            tx_info: CosmosSDKTxInfoRaw,
            private_key: &PrivateKey,
            validator_address: String,
            amount: u64,
            denom: String,
            with_reward_withdrawal: bool,
        ) -> Result<Vec<u8>>;
        fn get_distribution_withdraw_reward_signed_tx(
            tx_info: CosmosSDKTxInfoRaw,
            private_key: &PrivateKey,
            validator_address: String,
        ) -> Result<Vec<u8>>;
>>>>>>> 19b461b6
    }
}

use ffi::CoinType;
impl From<CoinType> for WalletCoin {
    fn from(coin: CoinType) -> Self {
        WalletCoin::CosmosSDK {
            network: match coin {
                CoinType::CryptoOrgMainnet => Network::CryptoOrgMainnet,
                CoinType::CryptoOrgTestnet => Network::CryptoOrgTestnet,
                CoinType::CronosMainnet => Network::CronosMainnet,
                CoinType::CosmosHub => Network::CosmosHub,
                _ => Network::CryptoOrgTestnet,
            },
        }
    }
}

use ffi::MnemonicWordCount;
impl From<MnemonicWordCount> for defi_wallet_core_common::MnemonicWordCount {
    fn from(word_count: MnemonicWordCount) -> Self {
        match word_count {
            MnemonicWordCount::Twelve => defi_wallet_core_common::MnemonicWordCount::Twelve,
            MnemonicWordCount::Eighteen => defi_wallet_core_common::MnemonicWordCount::Eighteen,
            _ => defi_wallet_core_common::MnemonicWordCount::TwentyFour,
        }
    }
}

pub struct PrivateKey {
    key: Arc<SecretKey>,
}

fn new_privatekey() -> Box<PrivateKey> {
    let ret = PrivateKey {
        key: Arc::new(SecretKey::new()),
    };
    Box::new(ret)
}

impl PrivateKey {}

pub struct Wallet {
    wallet: HDWallet,
}

fn new_wallet(password: String, word_count: MnemonicWordCount) -> Result<Box<Wallet>> {
    let wallet = HDWallet::generate_wallet(Some(password), Some(word_count.into()))?;
    Ok(Box::new(Wallet { wallet }))
}

fn restore_wallet(mnemonic: String, password: String) -> anyhow::Result<Box<Wallet>> {
    let wallet = HDWallet::recover_wallet(mnemonic, Some(password))?;
    Ok(Box::new(Wallet { wallet }))
}

impl Wallet {
    pub fn get_default_address(&self, coin: CoinType) -> anyhow::Result<String> {
        Ok(self.wallet.get_default_address(coin.into())?)
    }

    pub fn get_key(&self, derivation_path: String) -> anyhow::Result<Box<PrivateKey>> {
        let key = self.wallet.get_key(derivation_path)?;
        Ok(Box::new(PrivateKey { key }))
    }
}

impl From<ffi::CosmosSDKTxInfoRaw> for CosmosSDKTxInfo {
    fn from(info: ffi::CosmosSDKTxInfoRaw) -> Self {
        CosmosSDKTxInfo {
            account_number: info.account_number,
            sequence_number: info.sequence_number,
            gas_limit: info.gas_limit,
            fee_amount: SingleCoin::Other {
                amount: info.fee_amount.to_string(),
                denom: info.fee_denom,
            },
            timeout_height: info.timeout_height,
            memo_note: Some(info.memo_note),
            network: Network::Other {
                chain_id: info.chain_id,
                coin_type: info.coin_type,
                bech32hrp: info.bech32hrp,
            },
        }
    }
}

/// creates the transaction signing payload (`SignDoc`)
/// for `MsgSend` from the Cosmos SDK bank module
pub fn get_single_bank_send_signdoc(
    tx_info: ffi::CosmosSDKTxInfoRaw,
    sender_pubkey: Vec<u8>,
    recipient_address: String,
    amount: u64,
    denom: String,
) -> Result<Vec<u8>> {
    if sender_pubkey.len() != COMPRESSED_SECP256K1_PUBKEY_SIZE {
        return Err(anyhow!(
            "invalid sender pubkey length: {}",
            sender_pubkey.len()
        ));
    }
    let pubkey = PublicKeyBytesWrapper(sender_pubkey);
    let signed_document = get_single_msg_sign_payload(
        tx_info.into(),
        CosmosSDKMsg::BankSend {
            recipient_address,
            amount: SingleCoin::Other {
                amount: format!("{}", amount),
                denom,
            },
        },
        pubkey,
    )?;
    Ok(signed_document.to_vec())
}

/// creates the signed transaction
/// for `MsgSend` from the Cosmos SDK bank module
pub fn get_single_bank_send_signed_tx(
    tx_info: ffi::CosmosSDKTxInfoRaw,
    private_key: &PrivateKey,
    recipient_address: String,
    amount: u64,
    denom: String,
) -> Result<Vec<u8>> {
    let ret = build_signed_single_msg_tx(
        tx_info.into(),
        CosmosSDKMsg::BankSend {
            recipient_address,
            amount: SingleCoin::Other {
                amount: format!("{}", amount),
                denom,
            },
        },
        private_key.key.clone(),
    )?;

    Ok(ret)
}

/// creates the signed transaction
/// for `MsgIssueDenom` from the Chainmain nft module
fn get_nft_issue_denom_signed_tx(
    tx_info: ffi::CosmosSDKTxInfoRaw,
    private_key: &PrivateKey,
    id: String,
    name: String,
    schema: String,
) -> Result<Vec<u8>> {
    let ret = transaction::nft::get_nft_issue_denom_signed_tx(
        tx_info.into(),
        private_key.key.clone(),
        id,
        name,
        schema,
    )?;
    Ok(ret)
}

/// creates the signed transaction
/// for `MsgMintNft` from the Chainmain nft module
#[allow(clippy::too_many_arguments)]
fn get_nft_mint_signed_tx(
    tx_info: ffi::CosmosSDKTxInfoRaw,
    private_key: &PrivateKey,
    id: String,
    denom_id: String,
    name: String,
    uri: String,
    data: String,
    recipient: String,
) -> Result<Vec<u8>> {
    let ret = transaction::nft::get_nft_mint_signed_tx(
        tx_info.into(),
        private_key.key.clone(),
        id,
        denom_id,
        name,
        uri,
        data,
        recipient,
    )?;
    Ok(ret)
}

/// creates the signed transaction
/// for `MsgEditNft` from the Chainmain nft module
fn get_nft_edit_signed_tx(
    tx_info: ffi::CosmosSDKTxInfoRaw,
    private_key: &PrivateKey,
    id: String,
    denom_id: String,
    name: String,
    uri: String,
    data: String,
) -> Result<Vec<u8>> {
    let ret = transaction::nft::get_nft_edit_signed_tx(
        tx_info.into(),
        private_key.key.clone(),
        id,
        denom_id,
        name,
        uri,
        data,
    )?;

    Ok(ret)
}

/// creates the signed transaction
/// for `MsgTransferNft` from the Chainmain nft module
fn get_nft_transfer_signed_tx(
    tx_info: ffi::CosmosSDKTxInfoRaw,
    private_key: &PrivateKey,
    id: String,
    denom_id: String,
    recipient: String,
) -> Result<Vec<u8>> {
    let ret = transaction::nft::get_nft_transfer_signed_tx(
        tx_info.into(),
        private_key.key.clone(),
        id,
        denom_id,
        recipient,
    )?;

    Ok(ret)
}

/// creates the signed transaction
/// for `MsgBurnNft` from the Chainmain nft module
fn get_nft_burn_signed_tx(
    tx_info: ffi::CosmosSDKTxInfoRaw,
    private_key: &PrivateKey,
    id: String,
    denom_id: String,
) -> Result<Vec<u8>> {
    let ret = transaction::nft::get_nft_burn_signed_tx(
        tx_info.into(),
        private_key.key.clone(),
        id,
        denom_id,
    )?;

    Ok(ret)
}

/// creates the signed transaction
/// for `MsgDelegate` from the Cosmos SDK staking module
pub fn get_staking_delegate_signed_tx(
    tx_info: ffi::CosmosSDKTxInfoRaw,
    private_key: &PrivateKey,
    validator_address: String,
    amount: u64,
    denom: String,
    with_reward_withdrawal: bool,
) -> Result<Vec<u8>> {
    let mut messages = vec![CosmosSDKMsg::StakingDelegate {
        validator_address: validator_address.clone(),
        amount: SingleCoin::Other {
            amount: format!("{}", amount),
            denom,
        },
    }];

    if with_reward_withdrawal {
        messages.push(CosmosSDKMsg::DistributionWithdrawDelegatorReward { validator_address });
    }

    build_signed_msg_tx(tx_info.into(), messages, private_key.key.clone()).map_err(|e| e.into())
}

/// creates the signed transaction
/// for `MsgBeginRedelegate` from the Cosmos SDK staking module
pub fn get_staking_redelegate_signed_tx(
    tx_info: ffi::CosmosSDKTxInfoRaw,
    private_key: &PrivateKey,
    validator_src_address: String,
    validator_dst_address: String,
    amount: u64,
    denom: String,
    with_reward_withdrawal: bool,
) -> Result<Vec<u8>> {
    let mut messages = vec![CosmosSDKMsg::StakingBeginRedelegate {
        validator_src_address: validator_src_address.clone(),
        validator_dst_address: validator_dst_address.clone(),
        amount: SingleCoin::Other {
            amount: format!("{}", amount),
            denom,
        },
    }];

    if with_reward_withdrawal {
        messages.push(CosmosSDKMsg::DistributionWithdrawDelegatorReward {
            validator_address: validator_src_address,
        });
        messages.push(CosmosSDKMsg::DistributionWithdrawDelegatorReward {
            validator_address: validator_dst_address,
        });
    }

    build_signed_msg_tx(tx_info.into(), messages, private_key.key.clone()).map_err(|e| e.into())
}

/// creates the signed transaction
/// for `MsgUndelegate` from the Cosmos SDK staking module
pub fn get_staking_unbond_signed_tx(
    tx_info: ffi::CosmosSDKTxInfoRaw,
    private_key: &PrivateKey,
    validator_address: String,
    amount: u64,
    denom: String,
    with_reward_withdrawal: bool,
) -> Result<Vec<u8>> {
    let mut messages = vec![CosmosSDKMsg::StakingUndelegate {
        validator_address: validator_address.clone(),
        amount: SingleCoin::Other {
            amount: format!("{}", amount),
            denom,
        },
    }];

    if with_reward_withdrawal {
        messages.push(CosmosSDKMsg::DistributionWithdrawDelegatorReward { validator_address });
    }

    build_signed_msg_tx(tx_info.into(), messages, private_key.key.clone()).map_err(|e| e.into())
}

/// creates the signed transaction
/// for `MsgWithdrawDelegatorReward` from the Cosmos SDK distributon module
pub fn get_distribution_withdraw_reward_signed_tx(
    tx_info: ffi::CosmosSDKTxInfoRaw,
    private_key: &PrivateKey,
    validator_address: String,
) -> Result<Vec<u8>> {
    let ret = build_signed_single_msg_tx(
        tx_info.into(),
        CosmosSDKMsg::DistributionWithdrawDelegatorReward { validator_address },
        private_key.key.clone(),
    )?;

    Ok(ret)
}

/// creates the signed transaction
pub fn get_msg_signed_tx(
    tx_info: ffi::CosmosSDKTxInfoRaw,
    private_key: &PrivateKey,
    msg: &CosmosSDKMsgRaw,
) -> Result<Vec<u8>> {
    let ret = build_signed_single_msg_tx(tx_info.into(), msg.into(), private_key.key.clone())?;
    Ok(ret)
}
pub fn query_account_details(api_url: String, address: String) -> Result<String> {
    let account_details: RawRpcAccountResponse = get_account_details_blocking(&api_url, &address)?;
    Ok(serde_json::to_string(&account_details)?)
}

pub fn query_account_details_info(
    api_url: String,
    address: String,
) -> Result<ffi::CosmosAccountInfoRaw> {
    let account_details: RawRpcAccountResponse = get_account_details_blocking(&api_url, &address)?;

    match account_details {
        RawRpcAccountResponse::OkResponse { account } => Ok(ffi::CosmosAccountInfoRaw {
            account_number: account.account_number,
            sequence_number: account.sequence,
        }),
        RawRpcAccountResponse::ErrorResponse {
            code,
            message,
            details,
        } => Err(anyhow!(
            "RawRpcAccountResponse error {} {} {:?}",
            code,
            message,
            details
        )),
    }
}

pub fn query_account_balance(
    api_url: String,
    address: String,
    denom: String,
    api_version: u8,
) -> Result<String> {
    let balance_api_version = BalanceApiVersion::from(api_version);

    let account_details =
        get_account_balance_blocking(&api_url, &address, &denom, balance_api_version)?;

    Ok(serde_json::to_string(&account_details)?)
}

pub fn broadcast_tx(tendermint_rpc_url: String, raw_signed_tx: Vec<u8>) -> Result<String> {
    let resp = broadcast_tx_sync_blocking(&tendermint_rpc_url, raw_signed_tx)?;
    Ok(serde_json::to_string(&resp)?)
}

/// Supply queries the total supply of a given denom or owner
pub fn query_supply(grpc_url: String, denom_id: String, owner: String) -> Result<u64> {
    let supply = query_supply_blocking(&grpc_url, denom_id, owner)?;
    Ok(supply)
}

/// Owner queries the NFTs of the specified owner
pub fn query_owner(grpc_url: String, denom_id: String, owner: String) -> Result<Box<OwnerRaw>> {
    let owner =
        query_owner_blocking(&grpc_url, denom_id, owner)?.ok_or(anyhow::anyhow!("No Owner"))?;
    Ok(Box::new(owner.into()))
}

/// Collection queries the NFTs of the specified denom
pub fn query_collection(grpc_url: String, denom_id: String) -> Result<Box<CollectionRaw>> {
    let collection =
        query_collection_blocking(&grpc_url, denom_id)?.ok_or(anyhow::anyhow!("No Collection"))?;
    Ok(Box::new(collection.into()))
}

/// Denom queries the definition of a given denom
pub fn query_denom(grpc_url: String, denom_id: String) -> Result<Box<DenomRaw>> {
    let denom = query_denom_blocking(&grpc_url, denom_id)?.ok_or(anyhow::anyhow!("No denom"))?;
    Ok(Box::new(denom.into()))
}

/// DenomByName queries the definition of a given denom by name
pub fn query_denom_by_name(grpc_url: String, denom_name: String) -> Result<Box<DenomRaw>> {
    let denom =
        query_denom_by_name_blocking(&grpc_url, denom_name)?.ok_or(anyhow::anyhow!("No denom"))?;
    Ok(Box::new(denom.into()))
}

/// Denoms queries all the denoms
pub fn query_denoms(grpc_url: String) -> Result<Vec<DenomRaw>> {
    let denoms = query_denoms_blocking(&grpc_url)?;
    Ok(denoms.into_iter().map(|v| v.into()).collect())
}

/// NFT queries the NFT for the given denom and token ID
pub fn query_nft(grpc_url: String, denom_id: String, token_id: String) -> Result<Box<BaseNftRaw>> {
    let nft =
        query_nft_blocking(&grpc_url, denom_id, token_id)?.ok_or(anyhow::anyhow!("No Nft"))?;
    Ok(Box::new(nft.into()))
}<|MERGE_RESOLUTION|>--- conflicted
+++ resolved
@@ -1,12 +1,7 @@
 use anyhow::{anyhow, Result};
 use defi_wallet_core_common::{
-<<<<<<< HEAD
-    broadcast_tx_sync_blocking, build_signed_single_msg_tx, get_account_balance_blocking,
+    broadcast_tx_sync_blocking, build_signed_msg_tx, build_signed_single_msg_tx, get_account_balance_blocking,
     get_account_details_blocking, get_single_msg_sign_payload, query_denom_by_name_blocking,
-=======
-    broadcast_tx_sync_blocking, build_signed_msg_tx, build_signed_single_msg_tx,
-    get_account_balance_blocking, get_account_details_blocking, get_single_msg_sign_payload,
->>>>>>> 19b461b6
     BalanceApiVersion, CosmosSDKMsg, CosmosSDKTxInfo, HDWallet, Network, PublicKeyBytesWrapper,
     RawRpcAccountResponse, SecretKey, SingleCoin, WalletCoin, COMPRESSED_SECP256K1_PUBKEY_SIZE,
 };
@@ -426,7 +421,6 @@
             id: String,
             denom_id: String,
         ) -> Result<Vec<u8>>;
-<<<<<<< HEAD
         fn query_supply(grpc_url: String, denom_id: String, owner: String) -> Result<u64>;
         type OwnerRaw;
         pub fn query_owner(
@@ -446,7 +440,6 @@
             denom_id: String,
             token_id: String,
         ) -> Result<Box<BaseNftRaw>>;
-=======
         fn get_staking_delegate_signed_tx(
             tx_info: CosmosSDKTxInfoRaw,
             private_key: &PrivateKey,
@@ -477,7 +470,6 @@
             private_key: &PrivateKey,
             validator_address: String,
         ) -> Result<Vec<u8>>;
->>>>>>> 19b461b6
     }
 }
 
