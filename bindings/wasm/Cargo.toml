[package]
name = "defi-wallet-core-wasm"
version = "0.1.0"
edition = "2021"
rust-version = "1.57"

[lib]
crate-type = ["cdylib", "rlib"]

[features]
default = ["console_error_panic_hook"]

[dependencies]
defi-wallet-core-common = { path = "../../common" }
wasm-bindgen-futures = "0.4"
wasm-bindgen = { version = "0.2", features = ["serde-serialize"] }
# The `console_error_panic_hook` crate provides better debugging of panics by
# logging them with `console.error`. This is great for development, but requires
# all the `std::fmt` and `std::panicking` infrastructure, so isn't great for
# code size when deploying.
console_error_panic_hook = { version = "0.1", optional = true }

# `wee_alloc` is a tiny allocator for wasm that is only ~1K in code size
# compared to the default allocator's ~10K. It is slower than the default
# allocator, however.
#
# Unfortunately, `wee_alloc` requires nightly Rust when targeting wasm for now.
wee_alloc = { version = "0.4", optional = true }
tendermint = "0.23"

[dev-dependencies]
wasm-bindgen-test = "0.3.28"
<<<<<<< HEAD
ethers = { version = "0.6" }
wasm-timer = "0.2.5"
tendermint-rpc = "0.23"
reqwest = { version = "0.11", features = ["blocking", "json"] }
defi-wallet-core-proto = { version = "0.1", path = "../../proto" }
grpc-web-client = { git = "https://github.com/titanous/grpc-web-client"}
=======
ethers = { git = "https://github.com/gakonst/ethers-rs", rev="faba6e014da854e296d095541679e852e2288eec" }
wasm-timer = "0.2.5"
>>>>>>> 19b461b6
<|MERGE_RESOLUTION|>--- conflicted
+++ resolved
@@ -30,14 +30,9 @@
 
 [dev-dependencies]
 wasm-bindgen-test = "0.3.28"
-<<<<<<< HEAD
-ethers = { version = "0.6" }
+ethers = { git = "https://github.com/gakonst/ethers-rs", rev="faba6e014da854e296d095541679e852e2288eec" }
 wasm-timer = "0.2.5"
 tendermint-rpc = "0.23"
 reqwest = { version = "0.11", features = ["blocking", "json"] }
 defi-wallet-core-proto = { version = "0.1", path = "../../proto" }
-grpc-web-client = { git = "https://github.com/titanous/grpc-web-client"}
-=======
-ethers = { git = "https://github.com/gakonst/ethers-rs", rev="faba6e014da854e296d095541679e852e2288eec" }
-wasm-timer = "0.2.5"
->>>>>>> 19b461b6
+grpc-web-client = { git = "https://github.com/titanous/grpc-web-client"}