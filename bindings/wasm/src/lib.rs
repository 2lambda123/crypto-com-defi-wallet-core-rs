use defi_wallet_core_common::{bytes_to_hex, EthNetwork, HDWallet, Network, SecretKey, WalletCoin};
use std::sync::Arc;
use wasm_bindgen::prelude::*;

mod cosmos_sdk;
mod ethereum;
mod nft;
mod utils;

pub use cosmos_sdk::*;
pub use ethereum::*;
pub use nft::*;
pub use utils::*;

// When the `wee_alloc` feature is enabled, use `wee_alloc` as the global
// allocator.
#[cfg(feature = "wee_alloc")]
#[global_allocator]
static ALLOC: wee_alloc::WeeAlloc = wee_alloc::WeeAlloc::INIT;

/// HD Wallet wrapper for Wasm
#[wasm_bindgen]
pub struct Wallet {
    wallet: HDWallet,
}

/// Signing key wrapper for Wasm
#[derive(Clone)]
#[wasm_bindgen]
pub struct PrivateKey {
    key: Arc<SecretKey>,
}

#[wasm_bindgen]
impl PrivateKey {
    /// generates a random private key
    #[wasm_bindgen(constructor)]
    pub fn new() -> Self {
        Self {
            key: Arc::new(SecretKey::new()),
        }
    }

    /// constructs private key from bytes
    #[wasm_bindgen]
    pub fn from_bytes(bytes: Vec<u8>) -> Result<PrivateKey, JsValue> {
        Ok(Self {
            key: Arc::new(SecretKey::from_bytes(bytes)?),
        })
    }

    /// constructs private key from hex
    #[wasm_bindgen]
    pub fn from_hex(hex: String) -> Result<PrivateKey, JsValue> {
        Ok(Self {
            key: Arc::new(SecretKey::from_hex(hex)?),
        })
    }

    // eth sign message data
    #[wasm_bindgen]
    pub fn sign_eth(&self, message: Vec<u8>, chain_id: u64) -> Result<Vec<u8>, JsValue> {
        let signature = self.key.sign_eth(message.as_ref(), chain_id)?;
        Ok(signature.to_vec())
    }

    /// gets public key to byte array
    #[wasm_bindgen]
    pub fn get_public_key_bytes(&self) -> Vec<u8> {
        self.key.get_public_key_bytes()
    }

    /// gets public key to a hex string without the 0x prefix
    #[wasm_bindgen]
    pub fn get_public_key_hex(&self) -> String {
        self.key.get_public_key_hex()
    }

    /// converts private key to byte array
    #[wasm_bindgen]
    pub fn to_bytes(&self) -> Vec<u8> {
        self.key.to_bytes()
    }

    /// converts private key to a hex string without the 0x prefix
    #[wasm_bindgen]
    pub fn to_hex(&self) -> String {
        self.key.to_hex()
    }

    /// converts private to address with coin type
    #[wasm_bindgen]
    pub fn to_address(&self, coin: CoinType) -> Result<String, JsValue> {
        let address = self.key.to_address(coin.into())?;
        Ok(address)
    }
}

impl Default for PrivateKey {
    fn default() -> Self {
        Self::new()
    }
}

/// basic supported coins for wasm
/// TODO: re-work with `Network`
/// (wasm only supports C-style enums)
#[wasm_bindgen]
pub enum CoinType {
    /// Crypto.org Chain mainnet
    CryptoOrgMainnet,
    /// Crypto.org Chain testnet
    CryptoOrgTestnet,
    /// Cronos mainnet beta
    CronosMainnet,
    /// Cosmos Hub mainnet
    CosmosHub,
    /// Ethereum
    Ethereum,
    /// Cronos
    Cronos,
    /// Polygon
    Polygon,
    /// BinanceSmartChain
    BSC,
}

impl From<CoinType> for WalletCoin {
    fn from(coin: CoinType) -> Self {
        match coin {
            CoinType::CryptoOrgMainnet => WalletCoin::CosmosSDK {
                network: Network::CryptoOrgMainnet,
            },
            CoinType::CryptoOrgTestnet => WalletCoin::CosmosSDK {
                network: Network::CryptoOrgTestnet,
            },
            CoinType::CronosMainnet => WalletCoin::CosmosSDK {
                network: Network::CronosMainnet,
            },
            CoinType::CosmosHub => WalletCoin::CosmosSDK {
                network: Network::CosmosHub,
            },
            CoinType::Ethereum => WalletCoin::Ethereum {
                network: EthNetwork::Mainnet,
            },
            CoinType::BSC => WalletCoin::Ethereum {
                network: EthNetwork::BSC,
            },
            CoinType::Cronos => WalletCoin::Ethereum {
                network: EthNetwork::Cronos,
            },
            CoinType::Polygon => WalletCoin::Ethereum {
                network: EthNetwork::Polygon,
            },
        }
    }
}

#[wasm_bindgen]
pub enum MnemonicWordCount {
    /// Word 12
    Twelve,
    /// Word 18
    Eighteen,
    /// Word 24
    TwentyFour,
}

impl From<MnemonicWordCount> for defi_wallet_core_common::MnemonicWordCount {
    fn from(word_count: MnemonicWordCount) -> Self {
        match word_count {
            MnemonicWordCount::Twelve => defi_wallet_core_common::MnemonicWordCount::Twelve,
            MnemonicWordCount::Eighteen => defi_wallet_core_common::MnemonicWordCount::Eighteen,
            MnemonicWordCount::TwentyFour => defi_wallet_core_common::MnemonicWordCount::TwentyFour,
        }
    }
}

#[wasm_bindgen]
pub fn bytes2hex(data: Vec<u8>) -> String {
    bytes_to_hex(data)
}

#[wasm_bindgen]
impl Wallet {
    /// generate a random wallet (with an optional password)
    #[wasm_bindgen(constructor)]
    pub fn new(
        password: Option<String>,
        word_count: Option<MnemonicWordCount>,
    ) -> Result<Wallet, JsValue> {
<<<<<<< HEAD
        let wallet = HDWallet::generate_wallet(password, word_count.map(|val| val.into()))?;
=======
        let wallet = HDWallet::new_wallet(password, word_count.map(|val| val.into()))
            .map_err(|e| JsValue::from_str(&format!("error: {}", e)))?;
>>>>>>> a98505e6
        Ok(Self { wallet })
    }

    /// recovers/imports HD wallet from a BIP39 backup phrase (English words) and an optional password
    #[wasm_bindgen]
    pub fn recover_wallet(
        mnemonic_phase: String,
        password: Option<String>,
    ) -> Result<Wallet, JsValue> {
        let wallet = HDWallet::recover_wallet(mnemonic_phase, password)?;
        Ok(Self { wallet })
    }

    /// return the default address for a given coin type
    #[wasm_bindgen]
    pub fn get_default_address(&self, coin: CoinType) -> Result<String, JsValue> {
        Ok(self.wallet.get_default_address(coin.into())?)
    }

    /// return the address for a given coin type and index
    #[wasm_bindgen]
    pub fn get_address(&self, coin: CoinType, index: u32) -> Result<String, JsValue> {
        Ok(self.wallet.get_address(coin.into(), index)?)
    }

    /// obtain a signing key for a given derivation path
    /// derivation_path is bip44 key path
    #[wasm_bindgen]
    pub fn get_key(&self, derivation_path: String) -> Result<PrivateKey, JsValue> {
        let key = self.wallet.get_key(derivation_path)?;
        Ok(PrivateKey { key })
    }

    /// obtain a signing key for a given CoinType and index
    #[wasm_bindgen]
    pub fn get_key_from_index(&self, coin: CoinType, index: u32) -> Result<PrivateKey, JsValue> {
        let key = self.wallet.get_key_from_index(coin.into(), index)?;
        Ok(PrivateKey { key })
    }

    /// Get the mnemonic for the wallet
    #[wasm_bindgen]
    pub fn get_backup_mnemonic_phrase(&self) -> Option<String> {
        self.wallet.get_backup_mnemonic_phrase()
    }
}<|MERGE_RESOLUTION|>--- conflicted
+++ resolved
@@ -189,12 +189,7 @@
         password: Option<String>,
         word_count: Option<MnemonicWordCount>,
     ) -> Result<Wallet, JsValue> {
-<<<<<<< HEAD
-        let wallet = HDWallet::generate_wallet(password, word_count.map(|val| val.into()))?;
-=======
-        let wallet = HDWallet::new_wallet(password, word_count.map(|val| val.into()))
-            .map_err(|e| JsValue::from_str(&format!("error: {}", e)))?;
->>>>>>> a98505e6
+        let wallet = HDWallet::new_wallet(password, word_count.map(|val| val.into()))?;
         Ok(Self { wallet })
     }
 
