
cpp_example = ./example/cpp-example

.PHONY: wasm android ios test clean cleanall

wasm:
	wasm-pack build --scope crypto-com bindings/wasm

android:
	./android_build.sh

ios:
	./ios_build.sh

test:
	cargo test

clean:
	rm -rf target bindings/android bindings/ios
	./clean.sh

cleanall:
	rm -rf target bindings/android bindings/ios
	rm -rf NDK
<<<<<<< HEAD
	./clean.sh
=======

mac_install:
	cargo install uniffi_bindgen
	brew install ktlint
	brew install swiftformat

cpp:
	cargo build --release
	cargo build
	cp ./target/release/libdefi_wallet_core_cpp.a $(cpp_example)
	cp ./target/cxxbridge/rust/cxx.h $(cpp_example)
	cp ./target/cxxbridge/defi-wallet-core-cpp/src/*.h $(cpp_example)
	cp ./target/cxxbridge/defi-wallet-core-cpp/src/*.cc $(cpp_example)
	cd $(cpp_example) && make
>>>>>>> 1269b937
<|MERGE_RESOLUTION|>--- conflicted
+++ resolved
@@ -1,7 +1,7 @@
 
 cpp_example = ./example/cpp-example
 
-.PHONY: wasm android ios test clean cleanall
+.PHONY: wasm android ios test clean cleanall mac_install cpp
 
 wasm:
 	wasm-pack build --scope crypto-com bindings/wasm
@@ -22,9 +22,8 @@
 cleanall:
 	rm -rf target bindings/android bindings/ios
 	rm -rf NDK
-<<<<<<< HEAD
 	./clean.sh
-=======
+
 
 mac_install:
 	cargo install uniffi_bindgen
@@ -39,4 +38,3 @@
 	cp ./target/cxxbridge/defi-wallet-core-cpp/src/*.h $(cpp_example)
 	cp ./target/cxxbridge/defi-wallet-core-cpp/src/*.cc $(cpp_example)
 	cd $(cpp_example) && make
->>>>>>> 1269b937
