
cpp_example = ./example/cpp-example

<<<<<<< HEAD
.PHONY: wasm android ios test clean cleanall mac_install cpp python-tests lint-fix lint-py wasm-tests wasm-ci-tests proto
=======
.PHONY: wasm android ios test clean cleanall mac_install cpp python-tests lint-fix lint-py wasm-tests wasm-ci-tests proto cpp-ci-tests cpp-tests
>>>>>>> 19b461b6

wasm:
	wasm-pack build --scope crypto-com bindings/wasm

android:
	./android_build.sh

ios:
	./ios_build.sh

test:
	cargo test

clean:
	rm -rf target bindings/android bindings/ios
	./clean.sh

cleanall:
	rm -rf target bindings/android bindings/ios
	rm -rf NDK
	./clean.sh


mac_install:
	cargo install uniffi_bindgen
	brew install ktlint
	brew install swiftformat

prepare_cpp:
	cargo build --package defi-wallet-core-cpp --release

cpp: prepare_cpp
	cp $(shell find ./target/release -name "libcxxbridge1.a") $(cpp_example)
	cp ./target/release/libdefi_wallet_core_cpp.* $(cpp_example)
	cp ./target/cxxbridge/rust/cxx.h $(cpp_example)
	cp ./target/cxxbridge/defi-wallet-core-cpp/src/*.h $(cpp_example)
	cp ./target/cxxbridge/defi-wallet-core-cpp/src/*.cc $(cpp_example)
	cd $(cpp_example) && make

cppx86_64:
	cargo build --release --target x86_64-apple-darwin
	cp ./target/x86_64-apple-darwin/release/libdefi_wallet_core_cpp.a $(cpp_example)
	cp ./target/cxxbridge/rust/cxx.h $(cpp_example)
	cp ./target/cxxbridge/defi-wallet-core-cpp/src/*.h $(cpp_example)
	cp ./target/cxxbridge/defi-wallet-core-cpp/src/*.cc $(cpp_example)
	cd $(cpp_example) && make x86_64


proto:
	cd proto-build && cargo run

python-tests:
	@nix-shell ./integration_tests/shell.nix --run scripts/python-tests

wasm-ci-tests:
	export WASM_BINDGEN_TEST_TIMEOUT=60
	@nix-shell ./integration_tests/shell.nix --run "scripts/chainmain-ctl start"
	sleep 10
	cd bindings/wasm/ && wasm-pack test --chrome --headless
	@nix-shell ./integration_tests/shell.nix --run "scripts/chainmain-ctl stop"
	@nix-shell ./integration_tests/shell.nix --run "scripts/chainmain-ctl clear"

wasm-tests:
	./scripts/wasm-tests

cpp-ci-tests:
	@nix-shell ./integration_tests/shell.nix --run "scripts/chainmain-ctl start"
	source ./scripts/.env
	make cpp
	@nix-shell ./integration_tests/shell.nix --run "scripts/chainmain-ctl stop"
	@nix-shell ./integration_tests/shell.nix --run "scripts/chainmain-ctl clear"

cpp-tests:
	./scripts/cpp-tests

lint-py:
	flake8 --show-source --count --statistics \
          --format="::error file=%(path)s,line=%(row)d,col=%(col)d::%(path)s:%(row)d:%(col)d: %(code)s %(text)s" \

lint-nix:
	find . -name "*.nix" ! -path './example/*' | xargs nixpkgs-fmt --check<|MERGE_RESOLUTION|>--- conflicted
+++ resolved
@@ -1,11 +1,7 @@
 
 cpp_example = ./example/cpp-example
 
-<<<<<<< HEAD
-.PHONY: wasm android ios test clean cleanall mac_install cpp python-tests lint-fix lint-py wasm-tests wasm-ci-tests proto
-=======
 .PHONY: wasm android ios test clean cleanall mac_install cpp python-tests lint-fix lint-py wasm-tests wasm-ci-tests proto cpp-ci-tests cpp-tests
->>>>>>> 19b461b6
 
 wasm:
 	wasm-pack build --scope crypto-com bindings/wasm
