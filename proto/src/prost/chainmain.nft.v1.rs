/// MsgIssueDenom defines an SDK message for creating a new denom.
#[derive(Clone, PartialEq, ::prost::Message)]
pub struct MsgIssueDenom {
    #[prost(string, tag="1")]
    pub id: ::prost::alloc::string::String,
    #[prost(string, tag="2")]
    pub name: ::prost::alloc::string::String,
    #[prost(string, tag="3")]
    pub schema: ::prost::alloc::string::String,
    #[prost(string, tag="4")]
    pub sender: ::prost::alloc::string::String,
}
/// MsgIssueDenomResponse defines the Msg/IssueDenom response type.
#[derive(Clone, PartialEq, ::prost::Message)]
pub struct MsgIssueDenomResponse {
}
/// MsgTransferNFT defines an SDK message for transferring an NFT to recipient.
#[derive(Clone, PartialEq, ::prost::Message)]
pub struct MsgTransferNft {
    #[prost(string, tag="1")]
    pub id: ::prost::alloc::string::String,
    #[prost(string, tag="2")]
    pub denom_id: ::prost::alloc::string::String,
    #[prost(string, tag="3")]
    pub sender: ::prost::alloc::string::String,
    #[prost(string, tag="4")]
    pub recipient: ::prost::alloc::string::String,
}
/// MsgTransferNFTResponse defines the Msg/TransferNFT response type.
#[derive(Clone, PartialEq, ::prost::Message)]
pub struct MsgTransferNftResponse {
}
/// MsgEditNFT defines an SDK message for editing a nft.
#[derive(Clone, PartialEq, ::prost::Message)]
pub struct MsgEditNft {
    #[prost(string, tag="1")]
    pub id: ::prost::alloc::string::String,
    #[prost(string, tag="2")]
    pub denom_id: ::prost::alloc::string::String,
    #[prost(string, tag="3")]
    pub name: ::prost::alloc::string::String,
    #[prost(string, tag="4")]
    pub uri: ::prost::alloc::string::String,
    #[prost(string, tag="5")]
    pub data: ::prost::alloc::string::String,
    #[prost(string, tag="6")]
    pub sender: ::prost::alloc::string::String,
}
/// MsgEditNFTResponse defines the Msg/EditNFT response type.
#[derive(Clone, PartialEq, ::prost::Message)]
pub struct MsgEditNftResponse {
}
/// MsgMintNFT defines an SDK message for creating a new NFT.
#[derive(Clone, PartialEq, ::prost::Message)]
pub struct MsgMintNft {
    #[prost(string, tag="1")]
    pub id: ::prost::alloc::string::String,
    #[prost(string, tag="2")]
    pub denom_id: ::prost::alloc::string::String,
    #[prost(string, tag="3")]
    pub name: ::prost::alloc::string::String,
    #[prost(string, tag="4")]
    pub uri: ::prost::alloc::string::String,
    #[prost(string, tag="5")]
    pub data: ::prost::alloc::string::String,
    #[prost(string, tag="6")]
    pub sender: ::prost::alloc::string::String,
    #[prost(string, tag="7")]
    pub recipient: ::prost::alloc::string::String,
}
/// MsgMintNFTResponse defines the Msg/MintNFT response type.
#[derive(Clone, PartialEq, ::prost::Message)]
pub struct MsgMintNftResponse {
}
/// MsgBurnNFT defines an SDK message for burning a NFT.
#[derive(Clone, PartialEq, ::prost::Message)]
pub struct MsgBurnNft {
    #[prost(string, tag="1")]
    pub id: ::prost::alloc::string::String,
    #[prost(string, tag="2")]
    pub denom_id: ::prost::alloc::string::String,
    #[prost(string, tag="3")]
    pub sender: ::prost::alloc::string::String,
}
/// MsgBurnNFTResponse defines the Msg/BurnNFT response type.
#[derive(Clone, PartialEq, ::prost::Message)]
pub struct MsgBurnNftResponse {
}
/// Generated client implementations.
pub mod msg_client {
    #![allow(unused_variables, dead_code, missing_docs, clippy::let_unit_value)]
    use tonic::codegen::*;
<<<<<<< HEAD
    use tonic::codegen::http::Uri;
=======
>>>>>>> 2bc1384a
    /// Msg defines the NFT Msg service.
    #[derive(Debug, Clone)]
    pub struct MsgClient<T> {
        inner: tonic::client::Grpc<T>,
    }
    impl MsgClient<tonic::transport::Channel> {
        /// Attempt to create a new client by connecting to a given endpoint.
        pub async fn connect<D>(dst: D) -> Result<Self, tonic::transport::Error>
        where
            D: std::convert::TryInto<tonic::transport::Endpoint>,
            D::Error: Into<StdError>,
        {
            let conn = tonic::transport::Endpoint::new(dst)?.connect().await?;
            Ok(Self::new(conn))
        }
    }
    impl<T> MsgClient<T>
    where
        T: tonic::client::GrpcService<tonic::body::BoxBody>,
        T::Error: Into<StdError>,
        T::ResponseBody: Body<Data = Bytes> + Send + 'static,
        <T::ResponseBody as Body>::Error: Into<StdError> + Send,
    {
        pub fn new(inner: T) -> Self {
            let inner = tonic::client::Grpc::new(inner);
            Self { inner }
        }
<<<<<<< HEAD
        pub fn with_origin(inner: T, origin: Uri) -> Self {
            let inner = tonic::client::Grpc::with_origin(inner, origin);
            Self { inner }
        }
=======
>>>>>>> 2bc1384a
        pub fn with_interceptor<F>(
            inner: T,
            interceptor: F,
        ) -> MsgClient<InterceptedService<T, F>>
        where
            F: tonic::service::Interceptor,
            T::ResponseBody: Default,
            T: tonic::codegen::Service<
                http::Request<tonic::body::BoxBody>,
                Response = http::Response<
                    <T as tonic::client::GrpcService<tonic::body::BoxBody>>::ResponseBody,
                >,
            >,
            <T as tonic::codegen::Service<
                http::Request<tonic::body::BoxBody>,
            >>::Error: Into<StdError> + Send + Sync,
        {
            MsgClient::new(InterceptedService::new(inner, interceptor))
        }
<<<<<<< HEAD
        /// Compress requests with the given encoding.
=======
        /// Compress requests with `gzip`.
>>>>>>> 2bc1384a
        ///
        /// This requires the server to support it otherwise it might respond with an
        /// error.
        #[must_use]
<<<<<<< HEAD
        pub fn send_compressed(mut self, encoding: CompressionEncoding) -> Self {
            self.inner = self.inner.send_compressed(encoding);
            self
        }
        /// Enable decompressing responses.
        #[must_use]
        pub fn accept_compressed(mut self, encoding: CompressionEncoding) -> Self {
            self.inner = self.inner.accept_compressed(encoding);
=======
        pub fn send_gzip(mut self) -> Self {
            self.inner = self.inner.send_gzip();
            self
        }
        /// Enable decompressing responses with `gzip`.
        #[must_use]
        pub fn accept_gzip(mut self) -> Self {
            self.inner = self.inner.accept_gzip();
>>>>>>> 2bc1384a
            self
        }
        /// IssueDenom defines a method for issue a denom.
        pub async fn issue_denom(
            &mut self,
            request: impl tonic::IntoRequest<super::MsgIssueDenom>,
        ) -> Result<tonic::Response<super::MsgIssueDenomResponse>, tonic::Status> {
            self.inner
                .ready()
                .await
                .map_err(|e| {
                    tonic::Status::new(
                        tonic::Code::Unknown,
                        format!("Service was not ready: {}", e.into()),
                    )
                })?;
            let codec = tonic::codec::ProstCodec::default();
            let path = http::uri::PathAndQuery::from_static(
                "/chainmain.nft.v1.Msg/IssueDenom",
            );
            self.inner.unary(request.into_request(), path, codec).await
        }
        /// MintNFT defines a method for mint a new nft
        pub async fn mint_nft(
            &mut self,
            request: impl tonic::IntoRequest<super::MsgMintNft>,
        ) -> Result<tonic::Response<super::MsgMintNftResponse>, tonic::Status> {
            self.inner
                .ready()
                .await
                .map_err(|e| {
                    tonic::Status::new(
                        tonic::Code::Unknown,
                        format!("Service was not ready: {}", e.into()),
                    )
                })?;
            let codec = tonic::codec::ProstCodec::default();
            let path = http::uri::PathAndQuery::from_static(
                "/chainmain.nft.v1.Msg/MintNFT",
            );
            self.inner.unary(request.into_request(), path, codec).await
        }
        /// EditNFT defines a method for editing a nft.
        pub async fn edit_nft(
            &mut self,
            request: impl tonic::IntoRequest<super::MsgEditNft>,
        ) -> Result<tonic::Response<super::MsgEditNftResponse>, tonic::Status> {
            self.inner
                .ready()
                .await
                .map_err(|e| {
                    tonic::Status::new(
                        tonic::Code::Unknown,
                        format!("Service was not ready: {}", e.into()),
                    )
                })?;
            let codec = tonic::codec::ProstCodec::default();
            let path = http::uri::PathAndQuery::from_static(
                "/chainmain.nft.v1.Msg/EditNFT",
            );
            self.inner.unary(request.into_request(), path, codec).await
        }
        /// TransferNFT defines a method for transferring a nft.
        pub async fn transfer_nft(
            &mut self,
            request: impl tonic::IntoRequest<super::MsgTransferNft>,
        ) -> Result<tonic::Response<super::MsgTransferNftResponse>, tonic::Status> {
            self.inner
                .ready()
                .await
                .map_err(|e| {
                    tonic::Status::new(
                        tonic::Code::Unknown,
                        format!("Service was not ready: {}", e.into()),
                    )
                })?;
            let codec = tonic::codec::ProstCodec::default();
            let path = http::uri::PathAndQuery::from_static(
                "/chainmain.nft.v1.Msg/TransferNFT",
            );
            self.inner.unary(request.into_request(), path, codec).await
        }
        /// BurnNFT defines a method for burning a nft.
        pub async fn burn_nft(
            &mut self,
            request: impl tonic::IntoRequest<super::MsgBurnNft>,
        ) -> Result<tonic::Response<super::MsgBurnNftResponse>, tonic::Status> {
            self.inner
                .ready()
                .await
                .map_err(|e| {
                    tonic::Status::new(
                        tonic::Code::Unknown,
                        format!("Service was not ready: {}", e.into()),
                    )
                })?;
            let codec = tonic::codec::ProstCodec::default();
            let path = http::uri::PathAndQuery::from_static(
                "/chainmain.nft.v1.Msg/BurnNFT",
            );
            self.inner.unary(request.into_request(), path, codec).await
        }
    }
}
/// BaseNFT defines a non-fungible token
#[derive(Serialize, Deserialize)]
#[derive(Clone, PartialEq, ::prost::Message)]
pub struct BaseNft {
    #[prost(string, tag="1")]
    pub id: ::prost::alloc::string::String,
    #[prost(string, tag="2")]
    pub name: ::prost::alloc::string::String,
    #[prost(string, tag="3")]
    pub uri: ::prost::alloc::string::String,
    #[prost(string, tag="4")]
    pub data: ::prost::alloc::string::String,
    #[prost(string, tag="5")]
    pub owner: ::prost::alloc::string::String,
}
/// Denom defines a type of NFT
#[derive(Serialize, Deserialize)]
#[derive(Clone, PartialEq, ::prost::Message)]
pub struct Denom {
    #[prost(string, tag="1")]
    pub id: ::prost::alloc::string::String,
    #[prost(string, tag="2")]
    pub name: ::prost::alloc::string::String,
    #[prost(string, tag="3")]
    pub schema: ::prost::alloc::string::String,
    #[prost(string, tag="4")]
    pub creator: ::prost::alloc::string::String,
}
/// IDCollection defines a type of collection with specified ID
#[derive(Serialize, Deserialize)]
#[derive(Clone, PartialEq, ::prost::Message)]
pub struct IdCollection {
    #[prost(string, tag="1")]
    pub denom_id: ::prost::alloc::string::String,
    #[prost(string, repeated, tag="2")]
    pub token_ids: ::prost::alloc::vec::Vec<::prost::alloc::string::String>,
}
/// Owner defines a type of owner
#[derive(Serialize, Deserialize)]
#[derive(Clone, PartialEq, ::prost::Message)]
pub struct Owner {
    #[prost(string, tag="1")]
    pub address: ::prost::alloc::string::String,
    #[prost(message, repeated, tag="2")]
    pub id_collections: ::prost::alloc::vec::Vec<IdCollection>,
}
/// Collection defines a type of collection
#[derive(Serialize, Deserialize)]
#[derive(Clone, PartialEq, ::prost::Message)]
pub struct Collection {
    #[prost(message, optional, tag="1")]
    pub denom: ::core::option::Option<Denom>,
    #[prost(message, repeated, tag="2")]
    pub nfts: ::prost::alloc::vec::Vec<BaseNft>,
}
/// QuerySupplyRequest is the request type for the Query/HTLC RPC method
#[derive(Clone, PartialEq, ::prost::Message)]
pub struct QuerySupplyRequest {
    #[prost(string, tag="1")]
    pub denom_id: ::prost::alloc::string::String,
    #[prost(string, tag="2")]
    pub owner: ::prost::alloc::string::String,
}
/// QuerySupplyResponse is the response type for the Query/Supply RPC method
#[derive(Clone, PartialEq, ::prost::Message)]
pub struct QuerySupplyResponse {
    #[prost(uint64, tag="1")]
    pub amount: u64,
}
/// QueryOwnerRequest is the request type for the Query/Owner RPC method
#[derive(Clone, PartialEq, ::prost::Message)]
pub struct QueryOwnerRequest {
    #[prost(string, tag="1")]
    pub denom_id: ::prost::alloc::string::String,
    #[prost(string, tag="2")]
    pub owner: ::prost::alloc::string::String,
    /// pagination defines an optional pagination for the request.
    #[prost(message, optional, tag="3")]
    pub pagination: ::core::option::Option<super::super::super::cosmos::base::query::v1beta1::PageRequest>,
}
/// QueryOwnerResponse is the response type for the Query/Owner RPC method
#[derive(Clone, PartialEq, ::prost::Message)]
pub struct QueryOwnerResponse {
    #[prost(message, optional, tag="1")]
    pub owner: ::core::option::Option<Owner>,
    #[prost(message, optional, tag="2")]
    pub pagination: ::core::option::Option<super::super::super::cosmos::base::query::v1beta1::PageResponse>,
}
/// QueryCollectionRequest is the request type for the Query/Collection RPC method
#[derive(Clone, PartialEq, ::prost::Message)]
pub struct QueryCollectionRequest {
    #[prost(string, tag="1")]
    pub denom_id: ::prost::alloc::string::String,
    /// pagination defines an optional pagination for the request.
    #[prost(message, optional, tag="2")]
    pub pagination: ::core::option::Option<super::super::super::cosmos::base::query::v1beta1::PageRequest>,
}
/// QueryCollectionResponse is the response type for the Query/Collection RPC method
#[derive(Clone, PartialEq, ::prost::Message)]
pub struct QueryCollectionResponse {
    #[prost(message, optional, tag="1")]
    pub collection: ::core::option::Option<Collection>,
    #[prost(message, optional, tag="2")]
    pub pagination: ::core::option::Option<super::super::super::cosmos::base::query::v1beta1::PageResponse>,
}
/// QueryDenomRequest is the request type for the Query/Denom RPC method
#[derive(Clone, PartialEq, ::prost::Message)]
pub struct QueryDenomRequest {
    #[prost(string, tag="1")]
    pub denom_id: ::prost::alloc::string::String,
}
/// QueryDenomResponse is the response type for the Query/Denom RPC method
#[derive(Clone, PartialEq, ::prost::Message)]
pub struct QueryDenomResponse {
    #[prost(message, optional, tag="1")]
    pub denom: ::core::option::Option<Denom>,
}
/// QueryDenomByNameRequest is the request type for the Query/DenomByName RPC method
#[derive(Clone, PartialEq, ::prost::Message)]
pub struct QueryDenomByNameRequest {
    #[prost(string, tag="1")]
    pub denom_name: ::prost::alloc::string::String,
}
/// QueryDenomByNameResponse is the response type for the Query/DenomByName RPC method
#[derive(Clone, PartialEq, ::prost::Message)]
pub struct QueryDenomByNameResponse {
    #[prost(message, optional, tag="1")]
    pub denom: ::core::option::Option<Denom>,
}
/// QueryDenomsRequest is the request type for the Query/Denoms RPC method
#[derive(Clone, PartialEq, ::prost::Message)]
pub struct QueryDenomsRequest {
    /// pagination defines an optional pagination for the request.
    #[prost(message, optional, tag="1")]
    pub pagination: ::core::option::Option<super::super::super::cosmos::base::query::v1beta1::PageRequest>,
}
/// QueryDenomsResponse is the response type for the Query/Denoms RPC method
#[derive(Clone, PartialEq, ::prost::Message)]
pub struct QueryDenomsResponse {
    #[prost(message, repeated, tag="1")]
    pub denoms: ::prost::alloc::vec::Vec<Denom>,
    #[prost(message, optional, tag="2")]
    pub pagination: ::core::option::Option<super::super::super::cosmos::base::query::v1beta1::PageResponse>,
}
/// QueryNFTRequest is the request type for the Query/NFT RPC method
#[derive(Clone, PartialEq, ::prost::Message)]
pub struct QueryNftRequest {
    #[prost(string, tag="1")]
    pub denom_id: ::prost::alloc::string::String,
    #[prost(string, tag="2")]
    pub token_id: ::prost::alloc::string::String,
}
/// QueryNFTResponse is the response type for the Query/NFT RPC method
#[derive(Clone, PartialEq, ::prost::Message)]
pub struct QueryNftResponse {
    #[prost(message, optional, tag="1")]
    pub nft: ::core::option::Option<BaseNft>,
}
/// Generated client implementations.
pub mod query_client {
    #![allow(unused_variables, dead_code, missing_docs, clippy::let_unit_value)]
    use tonic::codegen::*;
<<<<<<< HEAD
    use tonic::codegen::http::Uri;
=======
>>>>>>> 2bc1384a
    /// Query defines the gRPC querier service for NFT module
    #[derive(Debug, Clone)]
    pub struct QueryClient<T> {
        inner: tonic::client::Grpc<T>,
    }
    impl QueryClient<tonic::transport::Channel> {
        /// Attempt to create a new client by connecting to a given endpoint.
        pub async fn connect<D>(dst: D) -> Result<Self, tonic::transport::Error>
        where
            D: std::convert::TryInto<tonic::transport::Endpoint>,
            D::Error: Into<StdError>,
        {
            let conn = tonic::transport::Endpoint::new(dst)?.connect().await?;
            Ok(Self::new(conn))
        }
    }
    impl<T> QueryClient<T>
    where
        T: tonic::client::GrpcService<tonic::body::BoxBody>,
        T::Error: Into<StdError>,
        T::ResponseBody: Body<Data = Bytes> + Send + 'static,
        <T::ResponseBody as Body>::Error: Into<StdError> + Send,
    {
        pub fn new(inner: T) -> Self {
            let inner = tonic::client::Grpc::new(inner);
            Self { inner }
        }
        pub fn with_origin(inner: T, origin: Uri) -> Self {
            let inner = tonic::client::Grpc::with_origin(inner, origin);
            Self { inner }
        }
        pub fn with_interceptor<F>(
            inner: T,
            interceptor: F,
        ) -> QueryClient<InterceptedService<T, F>>
        where
            F: tonic::service::Interceptor,
            T::ResponseBody: Default,
            T: tonic::codegen::Service<
                http::Request<tonic::body::BoxBody>,
                Response = http::Response<
                    <T as tonic::client::GrpcService<tonic::body::BoxBody>>::ResponseBody,
                >,
            >,
            <T as tonic::codegen::Service<
                http::Request<tonic::body::BoxBody>,
            >>::Error: Into<StdError> + Send + Sync,
        {
            QueryClient::new(InterceptedService::new(inner, interceptor))
        }
<<<<<<< HEAD
        /// Compress requests with the given encoding.
=======
        /// Compress requests with `gzip`.
>>>>>>> 2bc1384a
        ///
        /// This requires the server to support it otherwise it might respond with an
        /// error.
        #[must_use]
<<<<<<< HEAD
        pub fn send_compressed(mut self, encoding: CompressionEncoding) -> Self {
            self.inner = self.inner.send_compressed(encoding);
            self
        }
        /// Enable decompressing responses.
        #[must_use]
        pub fn accept_compressed(mut self, encoding: CompressionEncoding) -> Self {
            self.inner = self.inner.accept_compressed(encoding);
=======
        pub fn send_gzip(mut self) -> Self {
            self.inner = self.inner.send_gzip();
            self
        }
        /// Enable decompressing responses with `gzip`.
        #[must_use]
        pub fn accept_gzip(mut self) -> Self {
            self.inner = self.inner.accept_gzip();
>>>>>>> 2bc1384a
            self
        }
        /// Supply queries the total supply of a given denom or owner
        pub async fn supply(
            &mut self,
            request: impl tonic::IntoRequest<super::QuerySupplyRequest>,
        ) -> Result<tonic::Response<super::QuerySupplyResponse>, tonic::Status> {
            self.inner
                .ready()
                .await
                .map_err(|e| {
                    tonic::Status::new(
                        tonic::Code::Unknown,
                        format!("Service was not ready: {}", e.into()),
                    )
                })?;
            let codec = tonic::codec::ProstCodec::default();
            let path = http::uri::PathAndQuery::from_static(
                "/chainmain.nft.v1.Query/Supply",
            );
            self.inner.unary(request.into_request(), path, codec).await
        }
        /// Owner queries the NFTs of the specified owner
        pub async fn owner(
            &mut self,
            request: impl tonic::IntoRequest<super::QueryOwnerRequest>,
        ) -> Result<tonic::Response<super::QueryOwnerResponse>, tonic::Status> {
            self.inner
                .ready()
                .await
                .map_err(|e| {
                    tonic::Status::new(
                        tonic::Code::Unknown,
                        format!("Service was not ready: {}", e.into()),
                    )
                })?;
            let codec = tonic::codec::ProstCodec::default();
            let path = http::uri::PathAndQuery::from_static(
                "/chainmain.nft.v1.Query/Owner",
            );
            self.inner.unary(request.into_request(), path, codec).await
        }
        /// Collection queries the NFTs of the specified denom
        pub async fn collection(
            &mut self,
            request: impl tonic::IntoRequest<super::QueryCollectionRequest>,
        ) -> Result<tonic::Response<super::QueryCollectionResponse>, tonic::Status> {
            self.inner
                .ready()
                .await
                .map_err(|e| {
                    tonic::Status::new(
                        tonic::Code::Unknown,
                        format!("Service was not ready: {}", e.into()),
                    )
                })?;
            let codec = tonic::codec::ProstCodec::default();
            let path = http::uri::PathAndQuery::from_static(
                "/chainmain.nft.v1.Query/Collection",
            );
            self.inner.unary(request.into_request(), path, codec).await
        }
        /// Denom queries the definition of a given denom
        pub async fn denom(
            &mut self,
            request: impl tonic::IntoRequest<super::QueryDenomRequest>,
        ) -> Result<tonic::Response<super::QueryDenomResponse>, tonic::Status> {
            self.inner
                .ready()
                .await
                .map_err(|e| {
                    tonic::Status::new(
                        tonic::Code::Unknown,
                        format!("Service was not ready: {}", e.into()),
                    )
                })?;
            let codec = tonic::codec::ProstCodec::default();
            let path = http::uri::PathAndQuery::from_static(
                "/chainmain.nft.v1.Query/Denom",
            );
            self.inner.unary(request.into_request(), path, codec).await
        }
        /// DenomByName queries the definition of a given denom by name
        pub async fn denom_by_name(
            &mut self,
            request: impl tonic::IntoRequest<super::QueryDenomByNameRequest>,
        ) -> Result<tonic::Response<super::QueryDenomByNameResponse>, tonic::Status> {
            self.inner
                .ready()
                .await
                .map_err(|e| {
                    tonic::Status::new(
                        tonic::Code::Unknown,
                        format!("Service was not ready: {}", e.into()),
                    )
                })?;
            let codec = tonic::codec::ProstCodec::default();
            let path = http::uri::PathAndQuery::from_static(
                "/chainmain.nft.v1.Query/DenomByName",
            );
            self.inner.unary(request.into_request(), path, codec).await
        }
        /// Denoms queries all the denoms
        pub async fn denoms(
            &mut self,
            request: impl tonic::IntoRequest<super::QueryDenomsRequest>,
        ) -> Result<tonic::Response<super::QueryDenomsResponse>, tonic::Status> {
            self.inner
                .ready()
                .await
                .map_err(|e| {
                    tonic::Status::new(
                        tonic::Code::Unknown,
                        format!("Service was not ready: {}", e.into()),
                    )
                })?;
            let codec = tonic::codec::ProstCodec::default();
            let path = http::uri::PathAndQuery::from_static(
                "/chainmain.nft.v1.Query/Denoms",
            );
            self.inner.unary(request.into_request(), path, codec).await
        }
        /// NFT queries the NFT for the given denom and token ID
        pub async fn nft(
            &mut self,
            request: impl tonic::IntoRequest<super::QueryNftRequest>,
        ) -> Result<tonic::Response<super::QueryNftResponse>, tonic::Status> {
            self.inner
                .ready()
                .await
                .map_err(|e| {
                    tonic::Status::new(
                        tonic::Code::Unknown,
                        format!("Service was not ready: {}", e.into()),
                    )
                })?;
            let codec = tonic::codec::ProstCodec::default();
            let path = http::uri::PathAndQuery::from_static(
                "/chainmain.nft.v1.Query/NFT",
            );
            self.inner.unary(request.into_request(), path, codec).await
        }
    }
}
/// GenesisState defines the NFT module's genesis state
#[derive(Clone, PartialEq, ::prost::Message)]
pub struct GenesisState {
    #[prost(message, repeated, tag="1")]
    pub collections: ::prost::alloc::vec::Vec<Collection>,
}<|MERGE_RESOLUTION|>--- conflicted
+++ resolved
@@ -90,15 +90,14 @@
 pub mod msg_client {
     #![allow(unused_variables, dead_code, missing_docs, clippy::let_unit_value)]
     use tonic::codegen::*;
-<<<<<<< HEAD
     use tonic::codegen::http::Uri;
-=======
->>>>>>> 2bc1384a
     /// Msg defines the NFT Msg service.
     #[derive(Debug, Clone)]
     pub struct MsgClient<T> {
         inner: tonic::client::Grpc<T>,
     }
+    // Workaround, add feature manually, it could be fixed after https://github.com/hyperium/tonic/issues/491
+    #[cfg(feature = "transport")]
     impl MsgClient<tonic::transport::Channel> {
         /// Attempt to create a new client by connecting to a given endpoint.
         pub async fn connect<D>(dst: D) -> Result<Self, tonic::transport::Error>
@@ -121,13 +120,10 @@
             let inner = tonic::client::Grpc::new(inner);
             Self { inner }
         }
-<<<<<<< HEAD
         pub fn with_origin(inner: T, origin: Uri) -> Self {
             let inner = tonic::client::Grpc::with_origin(inner, origin);
             Self { inner }
         }
-=======
->>>>>>> 2bc1384a
         pub fn with_interceptor<F>(
             inner: T,
             interceptor: F,
@@ -147,16 +143,11 @@
         {
             MsgClient::new(InterceptedService::new(inner, interceptor))
         }
-<<<<<<< HEAD
         /// Compress requests with the given encoding.
-=======
-        /// Compress requests with `gzip`.
->>>>>>> 2bc1384a
         ///
         /// This requires the server to support it otherwise it might respond with an
         /// error.
         #[must_use]
-<<<<<<< HEAD
         pub fn send_compressed(mut self, encoding: CompressionEncoding) -> Self {
             self.inner = self.inner.send_compressed(encoding);
             self
@@ -165,16 +156,6 @@
         #[must_use]
         pub fn accept_compressed(mut self, encoding: CompressionEncoding) -> Self {
             self.inner = self.inner.accept_compressed(encoding);
-=======
-        pub fn send_gzip(mut self) -> Self {
-            self.inner = self.inner.send_gzip();
-            self
-        }
-        /// Enable decompressing responses with `gzip`.
-        #[must_use]
-        pub fn accept_gzip(mut self) -> Self {
-            self.inner = self.inner.accept_gzip();
->>>>>>> 2bc1384a
             self
         }
         /// IssueDenom defines a method for issue a denom.
@@ -441,15 +422,14 @@
 pub mod query_client {
     #![allow(unused_variables, dead_code, missing_docs, clippy::let_unit_value)]
     use tonic::codegen::*;
-<<<<<<< HEAD
     use tonic::codegen::http::Uri;
-=======
->>>>>>> 2bc1384a
     /// Query defines the gRPC querier service for NFT module
     #[derive(Debug, Clone)]
     pub struct QueryClient<T> {
         inner: tonic::client::Grpc<T>,
     }
+    // Workaround, add feature manually, it could be fixed after https://github.com/hyperium/tonic/issues/491
+    #[cfg(feature = "transport")]
     impl QueryClient<tonic::transport::Channel> {
         /// Attempt to create a new client by connecting to a given endpoint.
         pub async fn connect<D>(dst: D) -> Result<Self, tonic::transport::Error>
@@ -495,16 +475,11 @@
         {
             QueryClient::new(InterceptedService::new(inner, interceptor))
         }
-<<<<<<< HEAD
         /// Compress requests with the given encoding.
-=======
-        /// Compress requests with `gzip`.
->>>>>>> 2bc1384a
         ///
         /// This requires the server to support it otherwise it might respond with an
         /// error.
         #[must_use]
-<<<<<<< HEAD
         pub fn send_compressed(mut self, encoding: CompressionEncoding) -> Self {
             self.inner = self.inner.send_compressed(encoding);
             self
@@ -513,16 +488,6 @@
         #[must_use]
         pub fn accept_compressed(mut self, encoding: CompressionEncoding) -> Self {
             self.inner = self.inner.accept_compressed(encoding);
-=======
-        pub fn send_gzip(mut self) -> Self {
-            self.inner = self.inner.send_gzip();
-            self
-        }
-        /// Enable decompressing responses with `gzip`.
-        #[must_use]
-        pub fn accept_gzip(mut self) -> Self {
-            self.inner = self.inner.accept_gzip();
->>>>>>> 2bc1384a
             self
         }
         /// Supply queries the total supply of a given denom or owner
